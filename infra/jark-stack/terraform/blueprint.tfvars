--- conflicted
+++ resolved
@@ -6,7 +6,6 @@
 enable_argo_events               = true
 enable_argocd                    = true
 enable_ai_ml_observability_stack = true
-<<<<<<< HEAD
 # -------------------------------------------------------------------------------------
 # Enable this to NVIDIA K8s DRA Driver with NVIDIA GPU Opeator
 #   Check infra/base/terraform/variables.tf for more details
@@ -14,10 +13,7 @@
 # enable_nvidia_dra_driver         = true
 # enable_nvidia_gpu_operator       = true
 # -------------------------------------------------------------------------------------
-# region                           = "us-east-1"
-=======
 # region                           = "us-west-2"
->>>>>>> d66bf97e
 # eks_cluster_version              = "1.33"
 
 # -------------------------------------------------------------------------------------
@@ -29,7 +25,6 @@
 # If you need to add a new addon that isn't listed here:
 # 1. Add the addon name to the `enable_cluster_addons` variable in `base/terraform/variables.tf`
 # 2. Update the `locals.cluster_addons` logic in `eks.tf` to include any required configuration
-#
 # -------------------------------------------------------------------------------------
 
 # enable_cluster_addons = {
