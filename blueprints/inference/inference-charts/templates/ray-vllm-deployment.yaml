--- conflicted
+++ resolved
@@ -7,7 +7,13 @@
 spec:
   deploymentUnhealthySecondThreshold: 900
   rayClusterConfig:
-<<<<<<< HEAD
+    {{- if .Values.inference.rayOptions.autoscaling.enabled }}
+    enableInTreeAutoscaling: true
+    autoscalerOptions:
+      upscalingMode: {{ .Values.inference.rayOptions.autoscaling.upscalingMode }}
+      idleTimeoutSeconds: {{ .Values.inference.rayOptions.autoscaling.idleTimeoutSeconds }}
+      resources: {}
+    {{- end }}
     {{- if and .Values.inference.rayOptions.gcs.highAvailability.enabled }}
     # GCS High Availability Configuration using RayService CRD
     gcsFaultToleranceOptions:
@@ -17,14 +23,6 @@
           secretKeyRef:
             key: {{ .Values.rayOptions.gcs.highAvailability.redis.secretName }}
             name: {{ .Values.rayOptions.gcs.highAvailability.redis.secretPasswordKey }}
-=======
-    {{- if .Values.inference.rayOptions.autoscaling.enabled }}
-    enableInTreeAutoscaling: true
-    autoscalerOptions:
-      upscalingMode: {{ .Values.inference.rayOptions.autoscaling.upscalingMode }}
-      idleTimeoutSeconds: {{ .Values.inference.rayOptions.autoscaling.idleTimeoutSeconds }}
-      resources: {}
->>>>>>> 8757c059
     {{- end }}
     headGroupSpec:
       headService:
