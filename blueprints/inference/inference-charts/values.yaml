# Default values for inference-charts
# This is a YAML-formatted file.

global:
  # Common settings across all inference types
  image:
    pullPolicy: IfNotPresent

  # Common resource settings
  resources:
    requests:
      cpu: 1
      memory: 2Gi
    limits:
      cpu: 2
      memory: 4Gi

fluentbit:
  image:
    repository: fluent/fluent-bit
    tag: 3.2.2
  resources:
    requests:
      cpu: 100m
      memory: 128Mi
    limits:
      cpu: 100m
      memory: 128Mi

vllm:
  logLevel: debug
  port: 8004

modelParameters:
  modelId: NousResearch/Llama-3.2-1B
  gpuMemoryUtilization: 0.8
  maxModelLen: 8192
  maxNumSeqs: 4
  maxNumBatchedTokens: 8192
  tokenizerPoolSize: 4
  maxParallelLoadingWorkers: 2
  pipelineParallelSize: 1
  tensorParallelSize: 1
  enablePrefixCaching: true
  numGpus: 1

# Inference configuration
inference:
  serviceName: inference
  serviceNamespace: default

  # Accelerator type: gpu or neuron
  accelerator: gpu

<<<<<<< HEAD
  # Framework type: vllm, rayVllm, or lwsVllm
=======
  # Framework type: vllm, rayVllm, or triton-vllm
>>>>>>> d4598825
  framework: vllm

  #Ray Specific Options
  rayOptions:
    rayVersion: 2.47.0
    # Ray native autoscaling configuration
    autoscaling:
      enabled: false
      # Ray autoscaler specific settings
      upscalingMode: "Default"
      idleTimeoutSeconds: 60  # How long to wait before scaling down idle nodes
      actorAutoscaling:
        minActors: 1
        maxActors: 1
    gcs:
      highAvailability:
        enabled: false
        redis:
          address: redis.redis
          port: 6379
          secretName:
          secretPasswordKey:
    observability:
      rayPrometheusHost: http://kube-prometheus-stack-prometheus.monitoring.svc.cluster.local:9090
      rayGrafanaHost: http://kube-prometheus-stack-grafana.monitoring.svc.cluster.local
      rayGrafanaIframeHost: http://localhost:3000

  modelServer:
    image:
      repository: vllm/vllm-openai
      tag: latest
    deployment:
      replicas: 1
      maxReplicas: 2
      minReplicas: 1
      resources:
        gpu:
          requests:
            nvidia.com/gpu: 1
          limits:
            nvidia.com/gpu: 1
        neuron:
          requests:
            aws.amazon.com/neuron: 1
          limits:
            aws.amazon.com/neuron: 1
      # Topology constraints for pod scheduling
      topologySpreadConstraints:
        enabled: true
        # Default constraints for Ray deployments:
        # 1. Prefer workers in same AZ as head (soft constraint)
        # 2. Require workers to be grouped together (hard constraint)
        constraints:
          - maxSkew: 1
            topologyKey: topology.kubernetes.io/zone
            whenUnsatisfiable: ScheduleAnyway
            labelSelector:
              matchLabels: {} # Will be populated with deployment labels
          - maxSkew: 1
            topologyKey: topology.kubernetes.io/zone
            whenUnsatisfiable: DoNotSchedule
            labelSelector:
              matchLabels: {} # Will be populated with worker-specific labels
      # Pod affinity for Karpenter - helps with node provisioning decisions
      podAffinity:
        enabled: true
        # Strong preference for same AZ (helps Karpenter understand intent)
        preferredDuringSchedulingIgnoredDuringExecution:
          - weight: 100
            podAffinityTerm:
              topologyKey: topology.kubernetes.io/zone
              labelSelector:
                matchLabels: {} # Will be populated with deployment labels
    env: {}


# Service configuration
service:
  type: ClusterIP
  port: 8000
  annotations: {}

# Ingress configuration
ingress:
  enabled: false
  className: ""
  annotations: {}
  hosts: []
  tls: []<|MERGE_RESOLUTION|>--- conflicted
+++ resolved
@@ -52,11 +52,7 @@
   # Accelerator type: gpu or neuron
   accelerator: gpu
 
-<<<<<<< HEAD
-  # Framework type: vllm, rayVllm, or lwsVllm
-=======
-  # Framework type: vllm, rayVllm, or triton-vllm
->>>>>>> d4598825
+  # Framework type: vllm, rayVllm, triton-vllm, or lwsVllm
   framework: vllm
 
   #Ray Specific Options
