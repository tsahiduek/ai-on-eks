# AI on EKS Inference Charts

Chart Name: `ai-on-eks-inference-charts`

This Helm chart provides deployment configurations for AI/ML inference workloads on both GPU and AWS Neuron (
Inferentia/Trainium) hardware.

## Overview

The chart supports the following deployment types:

- GPU-based VLLM deployments
- GPU-based Ray-VLLM deployments
<<<<<<< HEAD
- GPU-based Triton-VLLM deployments
- Neuron-based VLLM deployments
- Neuron-based Ray-VLLM deployments
- Neuron-based Triton-VLLM deployments (Coming Soon)
=======
- GPU-based AIBrix deployments
- Neuron-based VLLM deployments
- Neuron-based Ray-VLLM deployments
- Ray-VLLM deployments with (optional) GCS High Availability
>>>>>>> 58ddb04e

### VLLM vs Ray-VLLM

**VLLM Deployments** (`framework: vllm`):

- Direct VLLM deployment using Kubernetes Deployment
- Simpler architecture, faster startup
- Uses `vllm/vllm-openai` image
- Suitable for single-node inference

**Ray-VLLM Deployments** (`framework: rayVllm`):

- VLLM deployed on Ray Serve for distributed inference
- More complex architecture with head and worker nodes
- Uses `rayproject/ray` image
- Supports autoscaling and distributed workloads
- Includes observability integration with Prometheus and Grafana
- Requires additional parameters: `rayVersion`, `vllmVersion`, `pythonVersion`

<<<<<<< HEAD
**Triton-VLLM Deployments** (`framework: triton-vllm`):

- VLLM deployed as a backend for NVIDIA Triton Inference Server
- Production-ready inference server with advanced features
- Uses `nvcr.io/nvidia/tritonserver` image for GPU or `public.ecr.aws/neuron/tritonserver` for Neuron
- Supports both HTTP and gRPC protocols
- Includes health checks, metrics, and model repository management
- Compatible with both GPU and AWS Neuron accelerators (Soon)
=======
**AIBrix Deployments** (`framework: aibrix`):

- VLLM deployment with AIBrix-specific configurations
- Uses `vllm/vllm-openai` image
- Includes additional model labels for AIBrix integration
- Suitable for AIBrix-managed inference workloads
>>>>>>> 58ddb04e

## Prerequisites

- Kubernetes cluster with GPU or AWS Neuron nodes
- Helm 3.0+
- For GPU deployments: NVIDIA device plugin installed
- For Neuron deployments: AWS Neuron device plugin installed
- Hugging Face Hub token (stored as a Kubernetes secret named `hf-token`)
- For Ray: KubeRay Infrastructure
- For AIBrix: AIBrix Infrastructure

## Installation

### Create Hugging Face Token Secret

Before installing the chart, create a Kubernetes secret with your Hugging Face token:

```bash
kubectl create secret generic hf-token --from-literal=token=your_huggingface_token
```

## Configuration

The following table lists the configurable parameters of the inference-charts chart and their default values.

<<<<<<< HEAD
| Parameter                                                                | Description                                           | Default                                                                     |
|--------------------------------------------------------------------------|-------------------------------------------------------|-----------------------------------------------------------------------------|
| `global.image.pullPolicy`                                                | Global image pull policy                              | `IfNotPresent`                                                              |
| `inference.accelerator`                                                  | Accelerator type to use (gpu or neuron)               | `gpu`                                                                       |
| `inference.framework`                                                    | Framework type to use (vllm, rayVllm, or triton-vllm) | `vllm`                                                                      |
| `inference.serviceName`                                                  | Name of the inference service                         | `inference`                                                                 |
| `inference.serviceNamespace`                                             | Namespace for the inference service                   | `default`                                                                   |
| `inference.modelServer.image.repository`                                 | Model server image repository                         | `vllm/vllm-openai`                                                          |
| `inference.modelServer.image.tag`                                        | Model server image tag                                | `latest`                                                                    |
| `inference.modelServer.vllmVersion`                                      | VLLM version (for Ray deployments)                    | Not set                                                                     |
| `inference.modelServer.pythonVersion`                                    | Python version (for Ray deployments)                  | Not set                                                                     |
| `inference.modelServer.deployment.replicas`                              | Number of replicas                                    | `1`                                                                         |
| `inference.modelServer.deployment.minReplicas`                           | Minimum number of replicas (for Ray)                  | `1`                                                                         |
| `inference.modelServer.deployment.maxReplicas`                           | Maximum number of replicas (for Ray)                  | `2`                                                                         |
| `inference.modelServer.deployment.instanceType`                          | Node selector for instance type                       | Not set                                                                     |
| `inference.modelServer.deployment.topologySpreadConstraints.enabled`     | Enable topology spread constraints                    | `true`                                                                      |
| `inference.modelServer.deployment.topologySpreadConstraints.constraints` | List of topology spread constraints                   | See default configuration                                                   |
| `inference.modelServer.deployment.podAffinity.enabled`                   | Enable pod affinity                                   | `true`                                                                      |
| `inference.rayOptions.rayVersion`                                        | Ray version to use                                    | `2.47.0`                                                                    |
| `inference.rayOptions.autoscaling.enabled`                               | Enable Ray native autoscaling                         | `false`                                                                     |
| `inference.rayOptions.autoscaling.upscalingMode`                         | Ray autoscaler upscaling mode                         | `Default`                                                                   |
| `inference.rayOptions.autoscaling.idleTimeoutSeconds`                    | Idle timeout before scaling down                      | `60`                                                                        |
| `inference.rayOptions.autoscaling.actorAutoscaling.minActors`            | Minimum number of actors                              | `1`                                                                         |
| `inference.rayOptions.autoscaling.actorAutoscaling.maxActors`            | Maximum number of actors                              | `1`                                                                         |
| `inference.rayOptions.observability.rayPrometheusHost`                   | Ray Prometheus host URL                               | `http://kube-prometheus-stack-prometheus.monitoring.svc.cluster.local:9090` |
| `inference.rayOptions.observability.rayGrafanaHost`                      | Ray Grafana host URL                                  | `http://kube-prometheus-stack-grafana.monitoring.svc.cluster.local`         |
| `inference.rayOptions.observability.rayGrafanaIframeHost`                | Ray Grafana iframe host URL                           | `http://localhost:3000`                                                     |
| `vllm.logLevel`                                                          | Log level for VLLM                                    | `debug`                                                                     |
| `vllm.port`                                                              | VLLM server port                                      | `8004`                                                                      |
| `service.type`                                                           | Service type                                          | `ClusterIP`                                                                 |
| `service.port`                                                           | Service port                                          | `8000`                                                                      |
| `fluentbit.image.repository`                                             | Fluent Bit image repository                           | `fluent/fluent-bit`                                                         |
| `fluentbit.image.tag`                                                    | Fluent Bit image tag                                  | `3.2.2`                                                                     |
=======
| Parameter                                                                | Description                             | Default                                                                     |
|--------------------------------------------------------------------------|-----------------------------------------|-----------------------------------------------------------------------------|
| `global.image.pullPolicy`                                                | Global image pull policy                | `IfNotPresent`                                                              |
| `inference.accelerator`                                                  | Accelerator type to use (gpu or neuron) | `gpu`                                                                       |
| `inference.framework`                                                    | Framework type to use (vllm or rayVllm) | `vllm`                                                                      |
| `inference.serviceName`                                                  | Name of the inference service           | `inference`                                                                 |
| `inference.serviceNamespace`                                             | Namespace for the inference service     | `default`                                                                   |
| `inference.modelServer.image.repository`                                 | Model server image repository           | `vllm/vllm-openai`                                                          |
| `inference.modelServer.image.tag`                                        | Model server image tag                  | `latest`                                                                    |
| `inference.modelServer.vllmVersion`                                      | VLLM version (for Ray deployments)      | Not set                                                                     |
| `inference.modelServer.pythonVersion`                                    | Python version (for Ray deployments)    | Not set                                                                     |
| `inference.modelServer.env`                                              | Custom environment variables            | `{}`                                                                        |
| `inference.modelServer.deployment.replicas`                              | Number of replicas                      | `1`                                                                         |
| `inference.modelServer.deployment.minReplicas`                           | Minimum number of replicas (for Ray)    | `1`                                                                         |
| `inference.modelServer.deployment.maxReplicas`                           | Maximum number of replicas (for Ray)    | `2`                                                                         |
| `inference.modelServer.deployment.instanceType`                          | Node selector for instance type         | Not set                                                                     |
| `inference.modelServer.deployment.topologySpreadConstraints.enabled`     | Enable topology spread constraints      | `true`                                                                      |
| `inference.modelServer.deployment.topologySpreadConstraints.constraints` | List of topology spread constraints     | See default configuration                                                   |
| `inference.modelServer.deployment.podAffinity.enabled`                   | Enable pod affinity                     | `true`                                                                      |
| `inference.rayOptions.rayVersion`                                        | Ray version to use                      | `2.47.0`                                                                    |
| `inference.rayOptions.autoscaling.enabled`                               | Enable Ray native autoscaling           | `false`                                                                     |
| `inference.rayOptions.autoscaling.upscalingMode`                         | Ray autoscaler upscaling mode           | `Default`                                                                   |
| `inference.rayOptions.autoscaling.idleTimeoutSeconds`                    | Idle timeout before scaling down        | `60`                                                                        |
| `inference.rayOptions.autoscaling.actorAutoscaling.minActors`            | Minimum number of actors                | `1`                                                                         |
| `inference.rayOptions.autoscaling.actorAutoscaling.maxActors`            | Maximum number of actors                | `1`                                                                         |
| `inference.rayOptions.observability.rayPrometheusHost`                   | Ray Prometheus host URL                 | `http://kube-prometheus-stack-prometheus.monitoring.svc.cluster.local:9090` |
| `inference.rayOptions.observability.rayGrafanaHost`                      | Ray Grafana host URL                    | `http://kube-prometheus-stack-grafana.monitoring.svc.cluster.local`         |
| `inference.rayOptions.observability.rayGrafanaIframeHost`                | Ray Grafana iframe host URL             | `http://localhost:3000`                                                     |
| `vllm.logLevel`                                                          | Log level for VLLM                      | `debug`                                                                     |
| `vllm.port`                                                              | VLLM server port                        | `8004`                                                                      |
| `service.type`                                                           | Service type                            | `ClusterIP`                                                                 |
| `service.port`                                                           | Service port                            | `8000`                                                                      |
| `fluentbit.image.repository`                                             | Fluent Bit image repository             | `fluent/fluent-bit`                                                         |
| `fluentbit.image.tag`                                                    | Fluent Bit image tag                    | `3.2.2`                                                                     |
>>>>>>> 58ddb04e

### Model Parameters

The chart provides configuration for various model parameters:

| Parameter                                   | Description                      | Default                     |
| ------------------------------------------- | -------------------------------- | --------------------------- |
| `modelParameters.modelId`                   | Model ID from Hugging Face Hub   | `NousResearch/Llama-3.2-1B` |
| `modelParameters.gpuMemoryUtilization`      | GPU memory utilization           | `0.8`                       |
| `modelParameters.maxModelLen`               | Maximum model sequence length    | `8192`                      |
| `modelParameters.maxNumSeqs`                | Maximum number of sequences      | `4`                         |
| `modelParameters.maxNumBatchedTokens`       | Maximum number of batched tokens | `8192`                      |
| `modelParameters.tokenizerPoolSize`         | Tokenizer pool size              | `4`                         |
| `modelParameters.maxParallelLoadingWorkers` | Maximum parallel loading workers | `2`                         |
| `modelParameters.pipelineParallelSize`      | Pipeline parallel size           | `1`                         |
| `modelParameters.tensorParallelSize`        | Tensor parallel size             | `1`                         |
| `modelParameters.enablePrefixCaching`       | Enable prefix caching            | `true`                      |
| `modelParameters.numGpus`                   | Number of GPUs to use            | `1`                         |

**Note**: Model parameters are automatically converted to environment variables in SCREAMING_SNAKE_CASE format (e.g.,
`modelId` becomes `MODEL_ID`, `maxNumSeqs` becomes `MAX_NUM_SEQS`).

### Ray GCS High Availability Parameters

For Ray-VLLM deployments, you can enable GCS (Global Control Store) high availability:

| Parameter                                                           | Description                           | Default       |
|---------------------------------------------------------------------|---------------------------------------|---------------|
| `inference.rayOptions.gcs.highAvailability.enabled`                 | Enable GCS high availability          | `false`       |
| `inference.rayOptions.gcs.highAvailability.redis.address`           | Address for redis                     | `redis.redis` |
| `inference.rayOptions.gcs.highAvailability.redis.port`              | Port for redis                        | `6379`        |
| `inference.rayOptions.gcs.highAvailability.redis.secretName`        | Secret name containing redis password | ``            |
| `inference.rayOptions.gcs.highAvailability.redis.secretPasswordKey` | Key in secret with redis password     | ``            |

## Supported Models

The chart includes pre-configured values files for the following models:

### GPU Models

- **DeepSeek R1 Distill Llama 8B**: `values-deepseek-r1-distill-llama-8b-ray-vllm-gpu.yaml` (Ray-VLLM)
- **Llama 3.2 1B**: `values-llama-32-1b-vllm.yaml` (VLLM), `values-llama-32-1b-ray-vllm.yaml` (Ray-VLLM), `values-llama-32-1b-ray-vllm-autoscaling.yaml` (Ray-VLLM with autoscaling), and `values-llama-32-1b-ray-vllm-redis.yaml` (Ray-VLLM with Redis), `values-llama-32-1b-aibrix.yaml` (AIBrix)
- **Llama 4 Scout 17B**: `values-llama-4-scout-17b-vllm.yaml` (VLLM)
- **Mistral Small 24B**: `values-mistral-small-24b-ray-vllm.yaml` (Ray-VLLM)

### Neuron Models

- **DeepSeek R1 Distill Llama 8B**: `values-deepseek-r1-distill-llama-8b-vllm-neuron.yaml` (VLLM)
- **Llama 2 13B**: `values-llama-2-13b-ray-vllm-neuron.yaml` (Ray-VLLM)
- **Llama 3 70B**: `values-llama-3-70b-ray-vllm-neuron.yaml` (Ray-VLLM)
- **Llama 3.1 8B**: `values-llama-31-8b-vllm-neuron.yaml` (VLLM) and `values-llama-31-8b-ray-vllm-neuron.yaml` (Ray-VLLM)

## Topology Spread Constraints

The chart includes optional topology spread constraints to control how pods are distributed across your cluster. By
default, the chart is configured to prefer scheduling replicas in the same availability zone for reduced network latency
and cost optimization.

### Default Configuration

```yaml
inference:
  modelServer:
    deployment:
      topologySpreadConstraints:
        enabled: true
        constraints:
          # Prefer same AZ as head pod (soft constraint)
          - maxSkew: 1
            topologyKey: topology.kubernetes.io/zone
            whenUnsatisfiable: ScheduleAnyway
            labelSelector:
              matchLabels: { }
          # Require workers to be grouped together (hard constraint)
          - maxSkew: 1
            topologyKey: topology.kubernetes.io/zone
            whenUnsatisfiable: DoNotSchedule
            labelSelector:
              matchLabels: { }
      podAffinity:
        enabled: true
        # Strong preference for same AZ (helps Karpenter understand intent)
        preferredDuringSchedulingIgnoredDuringExecution:
          - weight: 100
            podAffinityTerm:
              topologyKey: topology.kubernetes.io/zone
              labelSelector:
                matchLabels: { }
```

**Note**: For Ray deployments, the default configuration uses two constraints:

1. **Head Co-location**: Workers prefer to be in the same AZ as the head pod (soft constraint)
2. **Worker Grouping**: All worker pods must be scheduled together in the same AZ (hard constraint)

This ensures optimal performance while maintaining high availability - workers will try to co-locate with the head, but
if that's not possible, they'll at least be grouped together for consistent inter-worker communication.

### Disabling Topology Constraints

To disable topology spread constraints entirely:

```yaml
inference:
  modelServer:
    deployment:
      topologySpreadConstraints:
        enabled: false
      podAffinity:
        enabled: false
```

### Ray-Specific Behavior

For Ray deployments (`framework: rayVllm`), the topology constraints work differently:

- **Head Group**: Uses the first constraint to establish zone preference
- **Worker Group**: Uses both constraints:
    1. First constraint (soft): Tries to co-locate with head pod
    2. Second constraint (hard): Ensures all workers are grouped together

**Scheduling Logic**:

1. Head pod schedules in any available zone
2. Workers try to schedule in the same zone as head
3. If head's zone is full, workers schedule together in another zone
4. Workers are never split across multiple zones

### Karpenter Compatibility

The chart uses **both topology spread constraints and pod affinity** for Karpenter compatibility:

- **Topology Spread Constraints**: Control pod distribution at the scheduler level
- **Pod Affinity**: Help Karpenter understand co-location intent during node provisioning

**Troubleshooting Steps**:

1. **Soft constraints first**: Always start with `whenUnsatisfiable: ScheduleAnyway`
2. **Check node availability**: Verify nodes exist in your target AZ
3. **Monitor Karpenter logs**: Check why it's provisioning in different AZs

## Ray Native Autoscaling

For Ray-VLLM deployments, you can enable Ray's native autoscaling feature which automatically scales worker nodes based
on workload demand. This is more efficient than Kubernetes HPA as it understands Ray's internal workload distribution.

### Autoscaling Configuration

| Parameter                                                     | Description                                     | Default   |
| ------------------------------------------------------------- | ----------------------------------------------- | --------- |
| `inference.rayOptions.autoscaling.enabled`                    | Enable Ray native autoscaling                   | `false`   |
| `inference.rayOptions.autoscaling.upscalingMode`              | Ray autoscaler upscaling mode                   | `Default` |
| `inference.rayOptions.autoscaling.idleTimeoutSeconds`         | How long to wait before scaling down idle nodes | `60`      |
| `inference.rayOptions.autoscaling.actorAutoscaling.minActors` | Minimum number of actors                        | `1`       |
| `inference.rayOptions.autoscaling.actorAutoscaling.maxActors` | Maximum number of actors                        | `1`       |

### Example Autoscaling Configuration

```yaml
inference:
  framework: rayVllm
  rayOptions:
    autoscaling:
      enabled: true
      upscalingMode: "Aggressive"
      idleTimeoutSeconds: 120  # Wait 2 minutes before scaling down
      actorAutoscaling:
        minActors: 1
        maxActors: 5
```

## Examples

### Deploy GPU Ray-VLLM with DeepSeek R1 Distill Llama 8B model

```bash
helm install deepseek-gpu-inference ./inference-charts --values values-deepseek-r1-distill-llama-8b-ray-vllm-gpu.yaml
```

### Deploy GPU VLLM with Llama 3.2 1B model

```bash
helm install gpu-vllm-inference ./inference-charts --values values-llama-32-1b-vllm.yaml
```

### Deploy GPU Ray-VLLM with Llama 3.2 1B model

```bash
helm install gpu-ray-vllm-inference ./inference-charts --values values-llama-32-1b-ray-vllm.yaml
```

### Deploy GPU AIBrix with Llama 3.2 1B model

```bash
helm install gpu-aibrix-inference ./inference-charts --values values-llama-32-1b-aibrix.yaml
```

### Deploy Neuron VLLM with DeepSeek R1 Distill Llama 8B model

```bash
helm install deepseek-neuron-inference ./inference-charts --values values-deepseek-r1-distill-llama-8b-vllm-neuron.yaml
```

### Deploy Neuron Ray-VLLM with Llama 2 13B model

```bash
helm install llama2-neuron-inference ./inference-charts --values values-llama-2-13b-ray-vllm-neuron.yaml
```

### Deploy Neuron Ray-VLLM with Llama 3 70B model

```bash
helm install llama3-70b-neuron-inference ./inference-charts --values values-llama-3-70b-ray-vllm-neuron.yaml
```

### Deploy Neuron VLLM with Llama 3.1 8B model

```bash
helm install neuron-vllm-inference ./inference-charts --values values-llama-31-8b-vllm-neuron.yaml
```

### Deploy Neuron Ray-VLLM with Llama 3.1 8B model

```bash
helm install neuron-ray-vllm-inference ./inference-charts --values values-llama-31-8b-ray-vllm-neuron.yaml
```

### Deploy GPU Ray-VLLM with Mistral Small 24B model

```bash
helm install gpu-ray-vllm-mistral ./inference-charts --values values-mistral-small-24b-ray-vllm.yaml
```

<<<<<<< HEAD
### Deploy GPU Triton-VLLM

```bash
helm install gpu-triton-vllm ./inference-charts --values values-triton-vllm-gpu.yaml
=======
### Deploy GPU Ray-VLLM with Llama 3.2 1B model with autoscaling

```bash
helm install gpu-ray-vllm-autoscale ./inference-charts --values values-llama-32-1b-ray-vllm-autoscaling.yaml
```

### Deploy GPU Ray-VLLM with Llama 3.2 1B model with Redis GCS HA

```bash
helm install gpu-ray-vllm-redis ./inference-charts --values values-llama-32-1b-ray-vllm-redis.yaml
>>>>>>> 58ddb04e
```

### Custom Deployment

You can also create your own values file with custom settings:

```yaml
inference:
  accelerator: gpu  # or neuron
  framework: vllm   # or rayVllm or triton-vllm
  serviceName: custom-inference
  serviceNamespace: default

  # Ray-specific options (only for rayVllm framework)
  rayOptions:
    rayVersion: 2.47.0
    autoscaling:
      enabled: false
      upscalingMode: "Default"
      idleTimeoutSeconds: 60
      actorAutoscaling:
        minActors: 1
        maxActors: 1
    observability:
      rayPrometheusHost: http://kube-prometheus-stack-prometheus.monitoring.svc.cluster.local:9090
      rayGrafanaHost: http://kube-prometheus-stack-grafana.monitoring.svc.cluster.local
      rayGrafanaIframeHost: http://localhost:3000

  modelServer:
    # For Ray deployments, specify VLLM and Python versions
    vllmVersion: 0.9.1
    pythonVersion: 3.11
    image:
      repository: vllm/vllm-openai  # Use rayproject/ray for Ray deployments
      tag: latest
    # For Ray deployments, specify VLLM and Python versions
    vllmVersion: 0.9.1
    pythonVersion: 3.11
    deployment:
      replicas: 1
      minReplicas: 1
      maxReplicas: 2
      resources:
        gpu:
          requests:
            nvidia.com/gpu: 1
          limits:
            nvidia.com/gpu: 1
    env: {}  # Custom environment variables

modelParameters:
  modelId: "NousResearch/Llama-3.2-1B"
  gpuMemoryUtilization: 0.8
  maxModelLen: 8192
  maxNumSeqs: 4
  maxNumBatchedTokens: 8192
  tokenizerPoolSize: 4
  maxParallelLoadingWorkers: 2
  pipelineParallelSize: 1
  tensorParallelSize: 1
  enablePrefixCaching: true
  numGpus: 1
```

Then install the chart with your custom values:

```bash
helm install custom-inference ./inference-charts --values custom-values.yaml
```

## API Endpoints

### VLLM and Ray-VLLM Deployments

The deployed service exposes the following OpenAI-compatible API endpoints:

- `/v1/models` - List available models
- `/v1/completions` - Text completion API
- `/v1/chat/completions` - Chat completion API
- `/metrics` - Prometheus metrics endpoint

<<<<<<< HEAD
### Triton-VLLM Deployments

The deployed service exposes the following Triton Inference Server API endpoints:

**HTTP API (Port 8000):**

- `/v2/health/live` - Liveness check
- `/v2/health/ready` - Readiness check
- `/v2/models` - List available models
- `/v2/models/vllm_model/generate` - Model inference endpoint

**gRPC API (Port 8001):**

- Standard Triton gRPC inference protocol

**Metrics (Port 8002):**

- `/metrics` - Prometheus metrics endpoint

**Example Triton API Usage:**

```bash
# Check model status
curl http://localhost:8000/v2/models/llama-3-2-1b

# Run inference
curl -X POST http://localhost:8000/v2/models/vllm_model/generate \
  -H 'Content-Type: application/json' \
  -d '{"text_input":"what is the capital of France?"}'
```

=======
## Ray GCS High Availability

For production Ray-VLLM deployments, you can enable GCS (Global Control Store) high availability using the RayService
CRD's native support to ensure fault tolerance and prevent single points of failure.

### Features

- **Native CRD Support**: Uses RayService CRD's built-in GCS HA configuration
- **Fault Tolerance**: GCS state is persisted to Redis, allowing recovery from head node failures
- **Automatic Recovery**: Ray cluster can recover from GCS failures without losing job state
- **Scalability**: Multiple GCS replicas can handle increased load
- **Flexible Storage**: Support for both internal Redis (deployed with the chart) and external Redis clusters

### Example Configuration

The chart uses the RayService CRD's native GCS HA configuration:

Create a secret for the redis password if needed (replace REDISPASSWORD with your password)

```bash
kubectl create secret generic redis-secret --from-literal=redis-password=REDISPASSWORD
```

```yaml
inference:
  framework: rayVllm
  rayOptions:
    gcs:
      highAvailability:
        enabled: true
        redis:
          address: redis.redis # redis service in redis namespace
          port: 6379
          secretName: redis-secret
          secretPasswordKey: redis-password
```

## Troubleshooting GCS High Availability

### Common Issues

1. **Redis Connection Issues**
    - Check Redis service is running: `kubectl get pods -l app.kubernetes.io/component=redis-gcs`
    - Verify Redis connectivity: `kubectl exec -it <ray-head-pod> -- redis-cli -h <redis-service> ping`

2. **GCS Recovery**
    - Check RayService status: `kubectl get rayservice <service-name> -o yaml`
    - Check GCS logs: `kubectl logs <ray-head-pod> -c head | grep -i gcs`
    - Verify Redis contains GCS state: `kubectl exec -it <redis-pod> -- redis-cli keys "*"`

3. **Performance Issues**
    - Increase Redis resources if experiencing timeouts
    - Monitor Redis memory usage

### Monitoring

- GCS metrics are available at `/metrics` endpoint
- Redis metrics can be monitored using Redis Exporter
- Ray dashboard shows cluster health and GCS status

>>>>>>> 58ddb04e
## Observability

The chart includes Fluent Bit for log collection and exposes Prometheus metrics for monitoring. The Ray-VLLM deployment
also includes configuration for Grafana dashboards.<|MERGE_RESOLUTION|>--- conflicted
+++ resolved
@@ -11,17 +11,12 @@
 
 - GPU-based VLLM deployments
 - GPU-based Ray-VLLM deployments
-<<<<<<< HEAD
 - GPU-based Triton-VLLM deployments
+- GPU-based AIBrix deployments
 - Neuron-based VLLM deployments
 - Neuron-based Ray-VLLM deployments
 - Neuron-based Triton-VLLM deployments (Coming Soon)
-=======
-- GPU-based AIBrix deployments
-- Neuron-based VLLM deployments
-- Neuron-based Ray-VLLM deployments
 - Ray-VLLM deployments with (optional) GCS High Availability
->>>>>>> 58ddb04e
 
 ### VLLM vs Ray-VLLM
 
@@ -41,7 +36,13 @@
 - Includes observability integration with Prometheus and Grafana
 - Requires additional parameters: `rayVersion`, `vllmVersion`, `pythonVersion`
 
-<<<<<<< HEAD
+**AIBrix Deployments** (`framework: aibrix`):
+
+- VLLM deployment with AIBrix-specific configurations
+- Uses `vllm/vllm-openai` image
+- Includes additional model labels for AIBrix integration
+- Suitable for AIBrix-managed inference workloads
+
 **Triton-VLLM Deployments** (`framework: triton-vllm`):
 
 - VLLM deployed as a backend for NVIDIA Triton Inference Server
@@ -50,14 +51,6 @@
 - Supports both HTTP and gRPC protocols
 - Includes health checks, metrics, and model repository management
 - Compatible with both GPU and AWS Neuron accelerators (Soon)
-=======
-**AIBrix Deployments** (`framework: aibrix`):
-
-- VLLM deployment with AIBrix-specific configurations
-- Uses `vllm/vllm-openai` image
-- Includes additional model labels for AIBrix integration
-- Suitable for AIBrix-managed inference workloads
->>>>>>> 58ddb04e
 
 ## Prerequisites
 
@@ -83,76 +76,40 @@
 
 The following table lists the configurable parameters of the inference-charts chart and their default values.
 
-<<<<<<< HEAD
-| Parameter                                                                | Description                                           | Default                                                                     |
-|--------------------------------------------------------------------------|-------------------------------------------------------|-----------------------------------------------------------------------------|
-| `global.image.pullPolicy`                                                | Global image pull policy                              | `IfNotPresent`                                                              |
-| `inference.accelerator`                                                  | Accelerator type to use (gpu or neuron)               | `gpu`                                                                       |
-| `inference.framework`                                                    | Framework type to use (vllm, rayVllm, or triton-vllm) | `vllm`                                                                      |
-| `inference.serviceName`                                                  | Name of the inference service                         | `inference`                                                                 |
-| `inference.serviceNamespace`                                             | Namespace for the inference service                   | `default`                                                                   |
-| `inference.modelServer.image.repository`                                 | Model server image repository                         | `vllm/vllm-openai`                                                          |
-| `inference.modelServer.image.tag`                                        | Model server image tag                                | `latest`                                                                    |
-| `inference.modelServer.vllmVersion`                                      | VLLM version (for Ray deployments)                    | Not set                                                                     |
-| `inference.modelServer.pythonVersion`                                    | Python version (for Ray deployments)                  | Not set                                                                     |
-| `inference.modelServer.deployment.replicas`                              | Number of replicas                                    | `1`                                                                         |
-| `inference.modelServer.deployment.minReplicas`                           | Minimum number of replicas (for Ray)                  | `1`                                                                         |
-| `inference.modelServer.deployment.maxReplicas`                           | Maximum number of replicas (for Ray)                  | `2`                                                                         |
-| `inference.modelServer.deployment.instanceType`                          | Node selector for instance type                       | Not set                                                                     |
-| `inference.modelServer.deployment.topologySpreadConstraints.enabled`     | Enable topology spread constraints                    | `true`                                                                      |
-| `inference.modelServer.deployment.topologySpreadConstraints.constraints` | List of topology spread constraints                   | See default configuration                                                   |
-| `inference.modelServer.deployment.podAffinity.enabled`                   | Enable pod affinity                                   | `true`                                                                      |
-| `inference.rayOptions.rayVersion`                                        | Ray version to use                                    | `2.47.0`                                                                    |
-| `inference.rayOptions.autoscaling.enabled`                               | Enable Ray native autoscaling                         | `false`                                                                     |
-| `inference.rayOptions.autoscaling.upscalingMode`                         | Ray autoscaler upscaling mode                         | `Default`                                                                   |
-| `inference.rayOptions.autoscaling.idleTimeoutSeconds`                    | Idle timeout before scaling down                      | `60`                                                                        |
-| `inference.rayOptions.autoscaling.actorAutoscaling.minActors`            | Minimum number of actors                              | `1`                                                                         |
-| `inference.rayOptions.autoscaling.actorAutoscaling.maxActors`            | Maximum number of actors                              | `1`                                                                         |
-| `inference.rayOptions.observability.rayPrometheusHost`                   | Ray Prometheus host URL                               | `http://kube-prometheus-stack-prometheus.monitoring.svc.cluster.local:9090` |
-| `inference.rayOptions.observability.rayGrafanaHost`                      | Ray Grafana host URL                                  | `http://kube-prometheus-stack-grafana.monitoring.svc.cluster.local`         |
-| `inference.rayOptions.observability.rayGrafanaIframeHost`                | Ray Grafana iframe host URL                           | `http://localhost:3000`                                                     |
-| `vllm.logLevel`                                                          | Log level for VLLM                                    | `debug`                                                                     |
-| `vllm.port`                                                              | VLLM server port                                      | `8004`                                                                      |
-| `service.type`                                                           | Service type                                          | `ClusterIP`                                                                 |
-| `service.port`                                                           | Service port                                          | `8000`                                                                      |
-| `fluentbit.image.repository`                                             | Fluent Bit image repository                           | `fluent/fluent-bit`                                                         |
-| `fluentbit.image.tag`                                                    | Fluent Bit image tag                                  | `3.2.2`                                                                     |
-=======
-| Parameter                                                                | Description                             | Default                                                                     |
-|--------------------------------------------------------------------------|-----------------------------------------|-----------------------------------------------------------------------------|
-| `global.image.pullPolicy`                                                | Global image pull policy                | `IfNotPresent`                                                              |
-| `inference.accelerator`                                                  | Accelerator type to use (gpu or neuron) | `gpu`                                                                       |
-| `inference.framework`                                                    | Framework type to use (vllm or rayVllm) | `vllm`                                                                      |
-| `inference.serviceName`                                                  | Name of the inference service           | `inference`                                                                 |
-| `inference.serviceNamespace`                                             | Namespace for the inference service     | `default`                                                                   |
-| `inference.modelServer.image.repository`                                 | Model server image repository           | `vllm/vllm-openai`                                                          |
-| `inference.modelServer.image.tag`                                        | Model server image tag                  | `latest`                                                                    |
-| `inference.modelServer.vllmVersion`                                      | VLLM version (for Ray deployments)      | Not set                                                                     |
-| `inference.modelServer.pythonVersion`                                    | Python version (for Ray deployments)    | Not set                                                                     |
-| `inference.modelServer.env`                                              | Custom environment variables            | `{}`                                                                        |
-| `inference.modelServer.deployment.replicas`                              | Number of replicas                      | `1`                                                                         |
-| `inference.modelServer.deployment.minReplicas`                           | Minimum number of replicas (for Ray)    | `1`                                                                         |
-| `inference.modelServer.deployment.maxReplicas`                           | Maximum number of replicas (for Ray)    | `2`                                                                         |
-| `inference.modelServer.deployment.instanceType`                          | Node selector for instance type         | Not set                                                                     |
-| `inference.modelServer.deployment.topologySpreadConstraints.enabled`     | Enable topology spread constraints      | `true`                                                                      |
-| `inference.modelServer.deployment.topologySpreadConstraints.constraints` | List of topology spread constraints     | See default configuration                                                   |
-| `inference.modelServer.deployment.podAffinity.enabled`                   | Enable pod affinity                     | `true`                                                                      |
-| `inference.rayOptions.rayVersion`                                        | Ray version to use                      | `2.47.0`                                                                    |
-| `inference.rayOptions.autoscaling.enabled`                               | Enable Ray native autoscaling           | `false`                                                                     |
-| `inference.rayOptions.autoscaling.upscalingMode`                         | Ray autoscaler upscaling mode           | `Default`                                                                   |
-| `inference.rayOptions.autoscaling.idleTimeoutSeconds`                    | Idle timeout before scaling down        | `60`                                                                        |
-| `inference.rayOptions.autoscaling.actorAutoscaling.minActors`            | Minimum number of actors                | `1`                                                                         |
-| `inference.rayOptions.autoscaling.actorAutoscaling.maxActors`            | Maximum number of actors                | `1`                                                                         |
-| `inference.rayOptions.observability.rayPrometheusHost`                   | Ray Prometheus host URL                 | `http://kube-prometheus-stack-prometheus.monitoring.svc.cluster.local:9090` |
-| `inference.rayOptions.observability.rayGrafanaHost`                      | Ray Grafana host URL                    | `http://kube-prometheus-stack-grafana.monitoring.svc.cluster.local`         |
-| `inference.rayOptions.observability.rayGrafanaIframeHost`                | Ray Grafana iframe host URL             | `http://localhost:3000`                                                     |
-| `vllm.logLevel`                                                          | Log level for VLLM                      | `debug`                                                                     |
-| `vllm.port`                                                              | VLLM server port                        | `8004`                                                                      |
-| `service.type`                                                           | Service type                            | `ClusterIP`                                                                 |
-| `service.port`                                                           | Service port                            | `8000`                                                                      |
-| `fluentbit.image.repository`                                             | Fluent Bit image repository             | `fluent/fluent-bit`                                                         |
-| `fluentbit.image.tag`                                                    | Fluent Bit image tag                    | `3.2.2`                                                                     |
->>>>>>> 58ddb04e
+| Parameter                                                                | Description                                             | Default                                                                     |
+|--------------------------------------------------------------------------|---------------------------------------------------------|-----------------------------------------------------------------------------|
+| `global.image.pullPolicy`                                                | Global image pull policy                                | `IfNotPresent`                                                              |
+| `inference.accelerator`                                                  | Accelerator type to use (gpu or neuron)                 | `gpu`                                                                       |
+| `inference.framework`                                                    | Framework type to use (vllm or rayVllm, or triton-vllm) | `vllm`                                                                      |
+| `inference.serviceName`                                                  | Name of the inference service                           | `inference`                                                                 |
+| `inference.serviceNamespace`                                             | Namespace for the inference service                     | `default`                                                                   |
+| `inference.modelServer.image.repository`                                 | Model server image repository                           | `vllm/vllm-openai`                                                          |
+| `inference.modelServer.image.tag`                                        | Model server image tag                                  | `latest`                                                                    |
+| `inference.modelServer.vllmVersion`                                      | VLLM version (for Ray deployments)                      | Not set                                                                     |
+| `inference.modelServer.pythonVersion`                                    | Python version (for Ray deployments)                    | Not set                                                                     |
+| `inference.modelServer.env`                                              | Custom environment variables                            | `{}`                                                                        |
+| `inference.modelServer.deployment.replicas`                              | Number of replicas                                      | `1`                                                                         |
+| `inference.modelServer.deployment.minReplicas`                           | Minimum number of replicas (for Ray)                    | `1`                                                                         |
+| `inference.modelServer.deployment.maxReplicas`                           | Maximum number of replicas (for Ray)                    | `2`                                                                         |
+| `inference.modelServer.deployment.instanceType`                          | Node selector for instance type                         | Not set                                                                     |
+| `inference.modelServer.deployment.topologySpreadConstraints.enabled`     | Enable topology spread constraints                      | `true`                                                                      |
+| `inference.modelServer.deployment.topologySpreadConstraints.constraints` | List of topology spread constraints                     | See default configuration                                                   |
+| `inference.modelServer.deployment.podAffinity.enabled`                   | Enable pod affinity                                     | `true`                                                                      |
+| `inference.rayOptions.rayVersion`                                        | Ray version to use                                      | `2.47.0`                                                                    |
+| `inference.rayOptions.autoscaling.enabled`                               | Enable Ray native autoscaling                           | `false`                                                                     |
+| `inference.rayOptions.autoscaling.upscalingMode`                         | Ray autoscaler upscaling mode                           | `Default`                                                                   |
+| `inference.rayOptions.autoscaling.idleTimeoutSeconds`                    | Idle timeout before scaling down                        | `60`                                                                        |
+| `inference.rayOptions.autoscaling.actorAutoscaling.minActors`            | Minimum number of actors                                | `1`                                                                         |
+| `inference.rayOptions.autoscaling.actorAutoscaling.maxActors`            | Maximum number of actors                                | `1`                                                                         |
+| `inference.rayOptions.observability.rayPrometheusHost`                   | Ray Prometheus host URL                                 | `http://kube-prometheus-stack-prometheus.monitoring.svc.cluster.local:9090` |
+| `inference.rayOptions.observability.rayGrafanaHost`                      | Ray Grafana host URL                                    | `http://kube-prometheus-stack-grafana.monitoring.svc.cluster.local`         |
+| `inference.rayOptions.observability.rayGrafanaIframeHost`                | Ray Grafana iframe host URL                             | `http://localhost:3000`                                                     |
+| `vllm.logLevel`                                                          | Log level for VLLM                                      | `debug`                                                                     |
+| `vllm.port`                                                              | VLLM server port                                        | `8004`                                                                      |
+| `service.type`                                                           | Service type                                            | `ClusterIP`                                                                 |
+| `service.port`                                                           | Service port                                            | `8000`                                                                      |
+| `fluentbit.image.repository`                                             | Fluent Bit image repository                             | `fluent/fluent-bit`                                                         |
+| `fluentbit.image.tag`                                                    | Fluent Bit image tag                                    | `3.2.2`                                                                     |
 
 ### Model Parameters
 
@@ -386,23 +343,22 @@
 helm install gpu-ray-vllm-mistral ./inference-charts --values values-mistral-small-24b-ray-vllm.yaml
 ```
 
-<<<<<<< HEAD
+### Deploy GPU Ray-VLLM with Llama 3.2 1B model with autoscaling
+
+```bash
+helm install gpu-ray-vllm-autoscale ./inference-charts --values values-llama-32-1b-ray-vllm-autoscaling.yaml
+```
+
+### Deploy GPU Ray-VLLM with Llama 3.2 1B model with Redis GCS HA
+
+```bash
+helm install gpu-ray-vllm-redis ./inference-charts --values values-llama-32-1b-ray-vllm-redis.yaml
+```
+
 ### Deploy GPU Triton-VLLM
 
 ```bash
 helm install gpu-triton-vllm ./inference-charts --values values-triton-vllm-gpu.yaml
-=======
-### Deploy GPU Ray-VLLM with Llama 3.2 1B model with autoscaling
-
-```bash
-helm install gpu-ray-vllm-autoscale ./inference-charts --values values-llama-32-1b-ray-vllm-autoscaling.yaml
-```
-
-### Deploy GPU Ray-VLLM with Llama 3.2 1B model with Redis GCS HA
-
-```bash
-helm install gpu-ray-vllm-redis ./inference-charts --values values-llama-32-1b-ray-vllm-redis.yaml
->>>>>>> 58ddb04e
 ```
 
 ### Custom Deployment
@@ -438,9 +394,6 @@
     image:
       repository: vllm/vllm-openai  # Use rayproject/ray for Ray deployments
       tag: latest
-    # For Ray deployments, specify VLLM and Python versions
-    vllmVersion: 0.9.1
-    pythonVersion: 3.11
     deployment:
       replicas: 1
       minReplicas: 1
@@ -484,7 +437,6 @@
 - `/v1/chat/completions` - Chat completion API
 - `/metrics` - Prometheus metrics endpoint
 
-<<<<<<< HEAD
 ### Triton-VLLM Deployments
 
 The deployed service exposes the following Triton Inference Server API endpoints:
@@ -516,7 +468,6 @@
   -d '{"text_input":"what is the capital of France?"}'
 ```
 
-=======
 ## Ray GCS High Availability
 
 For production Ray-VLLM deployments, you can enable GCS (Global Control Store) high availability using the RayService
@@ -577,7 +528,6 @@
 - Redis metrics can be monitored using Redis Exporter
 - Ray dashboard shows cluster health and GCS status
 
->>>>>>> 58ddb04e
 ## Observability
 
 The chart includes Fluent Bit for log collection and exposes Prometheus metrics for monitoring. The Ray-VLLM deployment
