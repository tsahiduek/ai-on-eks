--- conflicted
+++ resolved
@@ -14,7 +14,7 @@
 - GPU-based AIBrix deployments
 - Neuron-based VLLM deployments
 - Neuron-based Ray-VLLM deployments
-- Ray-VLLM deployments with GCS High Availability
+- Ray-VLLM deployments with (optional) GCS High Availability
 
 ### VLLM vs Ray-VLLM
 
@@ -65,41 +65,6 @@
 
 The following table lists the configurable parameters of the inference-charts chart and their default values.
 
-<<<<<<< HEAD
-| Parameter                                                                | Description                                      | Default                                                                     |
-| ------------------------------------------------------------------------ | ------------------------------------------------ | --------------------------------------------------------------------------- |
-| `global.image.pullPolicy`                                                | Global image pull policy                         | `IfNotPresent`                                                              |
-| `inference.accelerator`                                                  | Accelerator type to use (gpu or neuron)          | `gpu`                                                                       |
-| `inference.framework`                                                    | Framework type to use (vllm, rayVllm, or aibrix) | `vllm`                                                                      |
-| `inference.serviceName`                                                  | Name of the inference service                    | `inference`                                                                 |
-| `inference.serviceNamespace`                                             | Namespace for the inference service              | `default`                                                                   |
-| `inference.modelServer.image.repository`                                 | Model server image repository                    | `vllm/vllm-openai`                                                          |
-| `inference.modelServer.image.tag`                                        | Model server image tag                           | `latest`                                                                    |
-| `inference.modelServer.vllmVersion`                                      | VLLM version (for Ray deployments)               | Not set                                                                     |
-| `inference.modelServer.pythonVersion`                                    | Python version (for Ray deployments)             | Not set                                                                     |
-| `inference.modelServer.deployment.replicas`                              | Number of replicas                               | `1`                                                                         |
-| `inference.modelServer.deployment.minReplicas`                           | Minimum number of replicas (for Ray)             | `1`                                                                         |
-| `inference.modelServer.deployment.maxReplicas`                           | Maximum number of replicas (for Ray)             | `2`                                                                         |
-| `inference.modelServer.deployment.instanceType`                          | Node selector for instance type                  | Not set                                                                     |
-| `inference.modelServer.deployment.topologySpreadConstraints.enabled`     | Enable topology spread constraints               | `true`                                                                      |
-| `inference.modelServer.deployment.topologySpreadConstraints.constraints` | List of topology spread constraints              | See default configuration                                                   |
-| `inference.modelServer.deployment.podAffinity.enabled`                   | Enable pod affinity                              | `true`                                                                      |
-| `inference.rayOptions.rayVersion`                                        | Ray version to use                               | `2.47.0`                                                                    |
-| `inference.rayOptions.autoscaling.enabled`                               | Enable Ray native autoscaling                    | `false`                                                                     |
-| `inference.rayOptions.autoscaling.upscalingMode`                         | Ray autoscaler upscaling mode                    | `Default`                                                                   |
-| `inference.rayOptions.autoscaling.idleTimeoutSeconds`                    | Idle timeout before scaling down                 | `60`                                                                        |
-| `inference.rayOptions.autoscaling.actorAutoscaling.minActors`            | Minimum number of actors                         | `1`                                                                         |
-| `inference.rayOptions.autoscaling.actorAutoscaling.maxActors`            | Maximum number of actors                         | `1`                                                                         |
-| `inference.rayOptions.observability.rayPrometheusHost`                   | Ray Prometheus host URL                          | `http://kube-prometheus-stack-prometheus.monitoring.svc.cluster.local:9090` |
-| `inference.rayOptions.observability.rayGrafanaHost`                      | Ray Grafana host URL                             | `http://kube-prometheus-stack-grafana.monitoring.svc.cluster.local`         |
-| `inference.rayOptions.observability.rayGrafanaIframeHost`                | Ray Grafana iframe host URL                      | `http://localhost:3000`                                                     |
-| `vllm.logLevel`                                                          | Log level for VLLM                               | `debug`                                                                     |
-| `vllm.port`                                                              | VLLM server port                                 | `8004`                                                                      |
-| `service.type`                                                           | Service type                                     | `ClusterIP`                                                                 |
-| `service.port`                                                           | Service port                                     | `8000`                                                                      |
-| `fluentbit.image.repository`                                             | Fluent Bit image repository                      | `fluent/fluent-bit`                                                         |
-| `fluentbit.image.tag`                                                    | Fluent Bit image tag                             | `3.2.2`                                                                     |
-=======
 | Parameter                                                                | Description                             | Default                                                                     |
 |--------------------------------------------------------------------------|-----------------------------------------|-----------------------------------------------------------------------------|
 | `global.image.pullPolicy`                                                | Global image pull policy                | `IfNotPresent`                                                              |
@@ -134,7 +99,6 @@
 | `service.port`                                                           | Service port                            | `8000`                                                                      |
 | `fluentbit.image.repository`                                             | Fluent Bit image repository             | `fluent/fluent-bit`                                                         |
 | `fluentbit.image.tag`                                                    | Fluent Bit image tag                    | `3.2.2`                                                                     |
->>>>>>> 9efb2db7
 
 ### Model Parameters
 
@@ -176,11 +140,7 @@
 ### GPU Models
 
 - **DeepSeek R1 Distill Llama 8B**: `values-deepseek-r1-distill-llama-8b-ray-vllm-gpu.yaml` (Ray-VLLM)
-<<<<<<< HEAD
-- **Llama 3.2 1B**: `values-llama-32-1b-vllm.yaml` (VLLM), `values-llama-32-1b-ray-vllm.yaml` (Ray-VLLM), `values-llama-32-1b-aibrix.yaml` (AIBrix)
-=======
-- **Llama 3.2 1B**: `values-llama-32-1b-vllm.yaml` (VLLM), `values-llama-32-1b-ray-vllm.yaml` (Ray-VLLM), `values-llama-32-1b-ray-vllm-autoscaling.yaml` (Ray-VLLM with autoscaling), and `values-llama-32-1b-ray-vllm-redis.yaml` (Ray-VLLM with Redis)
->>>>>>> 9efb2db7
+- **Llama 3.2 1B**: `values-llama-32-1b-vllm.yaml` (VLLM), `values-llama-32-1b-ray-vllm.yaml` (Ray-VLLM), `values-llama-32-1b-ray-vllm-autoscaling.yaml` (Ray-VLLM with autoscaling), and `values-llama-32-1b-ray-vllm-redis.yaml` (Ray-VLLM with Redis), `values-llama-32-1b-aibrix.yaml` (AIBrix)
 - **Llama 4 Scout 17B**: `values-llama-4-scout-17b-vllm.yaml` (VLLM)
 - **Mistral Small 24B**: `values-mistral-small-24b-ray-vllm.yaml` (Ray-VLLM)
 
