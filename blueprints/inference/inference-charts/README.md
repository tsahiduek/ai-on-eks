# AI on EKS Inference Charts

Chart Name: `ai-on-eks-inference-charts`

This Helm chart provides deployment configurations for AI/ML inference workloads on both GPU and AWS Neuron (
Inferentia/Trainium) hardware.

## Overview

The chart supports the following deployment types:

- GPU-based VLLM deployments
- GPU-based Ray-VLLM deployments
- Neuron-based VLLM deployments
- Neuron-based Ray-VLLM deployments
- Ray-VLLM deployments with GCS High Availability

### VLLM vs Ray-VLLM

**VLLM Deployments** (`framework: vllm`):

- Direct VLLM deployment using Kubernetes Deployment
- Simpler architecture, faster startup
- Uses `vllm/vllm-openai` image
- Suitable for single-node inference

**Ray-VLLM Deployments** (`framework: rayVllm`):

- VLLM deployed on Ray Serve for distributed inference
- More complex architecture with head and worker nodes
- Uses `rayproject/ray` image
- Supports autoscaling and distributed workloads
- Includes observability integration with Prometheus and Grafana
- Requires additional parameters: `rayVersion`, `vllmVersion`, `pythonVersion`

## Prerequisites

- Kubernetes cluster with GPU or AWS Neuron nodes
- Helm 3.0+
- For GPU deployments: NVIDIA device plugin installed
- For Neuron deployments: AWS Neuron device plugin installed
- Hugging Face Hub token (stored as a Kubernetes secret named `hf-token`)

## Installation

### Create Hugging Face Token Secret

Before installing the chart, create a Kubernetes secret with your Hugging Face token:

```bash
kubectl create secret generic hf-token --from-literal=token=your_huggingface_token
```

## Configuration

The following table lists the configurable parameters of the inference-charts chart and their default values.

<<<<<<< HEAD
| Parameter                                      | Description                             | Default             |
| ---------------------------------------------- | --------------------------------------- | ------------------- |
| `global.image.pullPolicy`                      | Global image pull policy                | `IfNotPresent`      |
| `inference.accelerator`                        | Accelerator type to use (gpu or neuron) | `gpu`               |
| `inference.framework`                          | Framework type to use (vllm or rayVllm) | `vllm`              |
| `inference.serviceName`                        | Name of the inference service           | `inference`         |
| `inference.serviceNamespace`                   | Namespace for the inference service     | `default`           |
| `inference.modelServer.image.repository`       | Model server image repository           | `vllm/vllm-openai`  |
| `inference.modelServer.image.tag`              | Model server image tag                  | `latest`            |
| `inference.modelServer.deployment.replicas`    | Number of replicas                      | `1`                 |
| `inference.modelServer.deployment.minReplicas` | Minimum number of replicas (for Ray)    | `1`                 |
| `inference.modelServer.deployment.maxReplicas` | Maximum number of replicas (for Ray)    | `2`                 |
| `vllm.logLevel`                                | Log level for VLLM                      | `debug`             |
| `vllm.port`                                    | VLLM server port                        | `8004`              |
| `service.type`                                 | Service type                            | `ClusterIP`         |
| `service.port`                                 | Service port                            | `8000`              |
| `fluentbit.image.repository`                   | Fluent Bit image repository             | `fluent/fluent-bit` |
| `fluentbit.image.tag`                          | Fluent Bit image tag                    | `3.2.2`             |
=======
| Parameter                                                                | Description                             | Default                                                                     |
|--------------------------------------------------------------------------|-----------------------------------------|-----------------------------------------------------------------------------|
| `global.image.pullPolicy`                                                | Global image pull policy                | `IfNotPresent`                                                              |
| `inference.accelerator`                                                  | Accelerator type to use (gpu or neuron) | `gpu`                                                                       |
| `inference.framework`                                                    | Framework type to use (vllm or rayVllm) | `vllm`                                                                      |
| `inference.serviceName`                                                  | Name of the inference service           | `inference`                                                                 |
| `inference.serviceNamespace`                                             | Namespace for the inference service     | `default`                                                                   |
| `inference.modelServer.image.repository`                                 | Model server image repository           | `vllm/vllm-openai`                                                          |
| `inference.modelServer.image.tag`                                        | Model server image tag                  | `latest`                                                                    |
| `inference.modelServer.vllmVersion`                                      | VLLM version (for Ray deployments)      | Not set                                                                     |
| `inference.modelServer.pythonVersion`                                    | Python version (for Ray deployments)    | Not set                                                                     |
| `inference.modelServer.deployment.replicas`                              | Number of replicas                      | `1`                                                                         |
| `inference.modelServer.deployment.minReplicas`                           | Minimum number of replicas (for Ray)    | `1`                                                                         |
| `inference.modelServer.deployment.maxReplicas`                           | Maximum number of replicas (for Ray)    | `2`                                                                         |
| `inference.modelServer.deployment.instanceType`                          | Node selector for instance type         | Not set                                                                     |
| `inference.modelServer.deployment.topologySpreadConstraints.enabled`     | Enable topology spread constraints      | `true`                                                                      |
| `inference.modelServer.deployment.topologySpreadConstraints.constraints` | List of topology spread constraints     | See default configuration                                                   |
| `inference.modelServer.deployment.podAffinity.enabled`                   | Enable pod affinity                     | `true`                                                                      |
| `inference.rayOptions.rayVersion`                                        | Ray version to use                      | `2.47.0`                                                                    |
| `inference.rayOptions.autoscaling.enabled`                               | Enable Ray native autoscaling           | `false`                                                                     |
| `inference.rayOptions.autoscaling.upscalingMode`                         | Ray autoscaler upscaling mode           | `Default`                                                                   |
| `inference.rayOptions.autoscaling.idleTimeoutSeconds`                    | Idle timeout before scaling down        | `60`                                                                        |
| `inference.rayOptions.autoscaling.actorAutoscaling.minActors`            | Minimum number of actors                | `1`                                                                         |
| `inference.rayOptions.autoscaling.actorAutoscaling.maxActors`            | Maximum number of actors                | `1`                                                                         |
| `inference.rayOptions.observability.rayPrometheusHost`                   | Ray Prometheus host URL                 | `http://kube-prometheus-stack-prometheus.monitoring.svc.cluster.local:9090` |
| `inference.rayOptions.observability.rayGrafanaHost`                      | Ray Grafana host URL                    | `http://kube-prometheus-stack-grafana.monitoring.svc.cluster.local`         |
| `inference.rayOptions.observability.rayGrafanaIframeHost`                | Ray Grafana iframe host URL             | `http://localhost:3000`                                                     |
| `vllm.logLevel`                                                          | Log level for VLLM                      | `debug`                                                                     |
| `vllm.port`                                                              | VLLM server port                        | `8004`                                                                      |
| `service.type`                                                           | Service type                            | `ClusterIP`                                                                 |
| `service.port`                                                           | Service port                            | `8000`                                                                      |
| `fluentbit.image.repository`                                             | Fluent Bit image repository             | `fluent/fluent-bit`                                                         |
| `fluentbit.image.tag`                                                    | Fluent Bit image tag                    | `3.2.2`                                                                     |
>>>>>>> 8757c059

### Model Parameters

The chart provides configuration for various model parameters:

| Parameter                                   | Description                      | Default                     |
<<<<<<< HEAD
| ------------------------------------------- | -------------------------------- | --------------------------- |
=======
|---------------------------------------------|----------------------------------|-----------------------------|
>>>>>>> 8757c059
| `modelParameters.modelId`                   | Model ID from Hugging Face Hub   | `NousResearch/Llama-3.2-1B` |
| `modelParameters.gpuMemoryUtilization`      | GPU memory utilization           | `0.8`                       |
| `modelParameters.maxModelLen`               | Maximum model sequence length    | `8192`                      |
| `modelParameters.maxNumSeqs`                | Maximum number of sequences      | `4`                         |
| `modelParameters.maxNumBatchedTokens`       | Maximum number of batched tokens | `8192`                      |
| `modelParameters.tokenizerPoolSize`         | Tokenizer pool size              | `4`                         |
| `modelParameters.maxParallelLoadingWorkers` | Maximum parallel loading workers | `2`                         |
| `modelParameters.pipelineParallelSize`      | Pipeline parallel size           | `1`                         |
| `modelParameters.tensorParallelSize`        | Tensor parallel size             | `1`                         |
| `modelParameters.enablePrefixCaching`       | Enable prefix caching            | `true`                      |
| `modelParameters.numGpus`                   | Number of GPUs to use            | `1`                         |

<<<<<<< HEAD
### Ray GCS High Availability Parameters

For Ray-VLLM deployments, you can enable GCS (Global Control Store) high availability:

| Parameter                                                           | Description                                              | Default |
| ------------------------------------------------------------------- | -------------------------------------------------------- | ------- |
| `inference.rayOptions.gcs.highAvailability.enabled`                 | Enable GCS high availability                             | `false` |
| `inference.rayOptions.gcs.highAvailability.replicas`                | Number of GCS replicas                                   | `3`     |
| `inference.rayOptions.gcs.highAvailability.redis.enabled`           | Use Redis for GCS state storage                          | `false` |
| `inference.rayOptions.gcs.highAvailability.redis.connectionString`  | Redis connection string (leave empty for internal Redis) | `""`    |
| `inference.rayOptions.gcs.highAvailability.redis.password`          | Redis password                                           | `""`    |
| `inference.rayOptions.gcs.highAvailability.redis.connectionTimeout` | Redis connection timeout in seconds                      | `5`     |
| `inference.rayOptions.gcs.highAvailability.redis.commandTimeout`    | Redis command timeout in seconds                         | `5`     |
| `inference.rayOptions.gcs.server.persistence`                       | Enable GCS server persistence                            | `true`  |
| `inference.rayOptions.gcs.server.checkpointInterval`                | GCS checkpoint interval in seconds                       | `10`    |
=======
**Note**: Model parameters are automatically converted to environment variables in SCREAMING_SNAKE_CASE format (e.g.,
`modelId` becomes `MODEL_ID`, `maxNumSeqs` becomes `MAX_NUM_SEQS`).
>>>>>>> 8757c059

## Supported Models

The chart includes pre-configured values files for the following models:

### GPU Models

- **DeepSeek R1 Distill Llama 8B**: `values-deepseek-r1-distill-llama-8b-ray-vllm-gpu.yaml` (Ray-VLLM)
- **Llama 3.2 1B**: `values-llama-32-1b-vllm.yaml` (VLLM) and `values-llama-32-1b-ray-vllm.yaml` (Ray-VLLM)
- **Llama 4 Scout 17B**: `values-llama-4-scout-17b-vllm.yaml` (VLLM)
- **Mistral Small 24B**: `values-mistral-small-24b-ray-vllm.yaml` (Ray-VLLM)

### Neuron Models

- **DeepSeek R1 Distill Llama 8B**: `values-deepseek-r1-distill-llama-8b-vllm-neuron.yaml` (VLLM)
- **Llama 2 13B**: `values-llama-2-13b-ray-vllm-neuron.yaml` (Ray-VLLM)
- **Llama 3 70B**: `values-llama-3-70b-ray-vllm-neuron.yaml` (Ray-VLLM)
- **Llama 3.1 8B**: `values-llama-31-8b-vllm-neuron.yaml` (VLLM) and `values-llama-31-8b-ray-vllm-neuron.yaml` (
  Ray-VLLM)

## Topology Spread Constraints

The chart includes optional topology spread constraints to control how pods are distributed across your cluster. By
default, the chart is configured to prefer scheduling replicas in the same availability zone for reduced network latency
and cost optimization.

### Default Configuration

```yaml
inference:
  modelServer:
    deployment:
      topologySpreadConstraints:
        enabled: true
        constraints:
          # Prefer same AZ as head pod (soft constraint)
          - maxSkew: 1
            topologyKey: topology.kubernetes.io/zone
            whenUnsatisfiable: ScheduleAnyway
            labelSelector:
              matchLabels: { }
          # Require workers to be grouped together (hard constraint)
          - maxSkew: 1
            topologyKey: topology.kubernetes.io/zone
            whenUnsatisfiable: DoNotSchedule
            labelSelector:
              matchLabels: { }
      podAffinity:
        enabled: true
        # Strong preference for same AZ (helps Karpenter understand intent)
        preferredDuringSchedulingIgnoredDuringExecution:
          - weight: 100
            podAffinityTerm:
              topologyKey: topology.kubernetes.io/zone
              labelSelector:
                matchLabels: { }
```

**Note**: For Ray deployments, the default configuration uses two constraints:

1. **Head Co-location**: Workers prefer to be in the same AZ as the head pod (soft constraint)
2. **Worker Grouping**: All worker pods must be scheduled together in the same AZ (hard constraint)

This ensures optimal performance while maintaining high availability - workers will try to co-locate with the head, but
if that's not possible, they'll at least be grouped together for consistent inter-worker communication.

### Disabling Topology Constraints

To disable topology spread constraints entirely:

```yaml
inference:
  modelServer:
    deployment:
      topologySpreadConstraints:
        enabled: false
      podAffinity:
        enabled: false
```

### Ray-Specific Behavior

For Ray deployments (`framework: rayVllm`), the topology constraints work differently:

- **Head Group**: Uses the first constraint to establish zone preference
- **Worker Group**: Uses both constraints:
    1. First constraint (soft): Tries to co-locate with head pod
    2. Second constraint (hard): Ensures all workers are grouped together

**Scheduling Logic**:

1. Head pod schedules in any available zone
2. Workers try to schedule in the same zone as head
3. If head's zone is full, workers schedule together in another zone
4. Workers are never split across multiple zones

### Karpenter Compatibility

The chart uses **both topology spread constraints and pod affinity** for Karpenter compatibility:

- **Topology Spread Constraints**: Control pod distribution at the scheduler level
- **Pod Affinity**: Help Karpenter understand co-location intent during node provisioning

**Troubleshooting Steps**:

1. **Soft constraints first**: Always start with `whenUnsatisfiable: ScheduleAnyway`
2. **Check node availability**: Verify nodes exist in your target AZ
3. **Monitor Karpenter logs**: Check why it's provisioning in different AZs

## Ray Native Autoscaling

For Ray-VLLM deployments, you can enable Ray's native autoscaling feature which automatically scales worker nodes based
on workload demand. This is more efficient than Kubernetes HPA as it understands Ray's internal workload distribution.

### Autoscaling Configuration

| Parameter                                                     | Description                                     | Default   |
|---------------------------------------------------------------|-------------------------------------------------|-----------|
| `inference.rayOptions.autoscaling.enabled`                    | Enable Ray native autoscaling                   | `false`   |
| `inference.rayOptions.autoscaling.upscalingMode`              | Ray autoscaler upscaling mode                   | `Default` |
| `inference.rayOptions.autoscaling.idleTimeoutSeconds`         | How long to wait before scaling down idle nodes | `60`      |
| `inference.rayOptions.autoscaling.actorAutoscaling.minActors` | Minimum number of actors                        | `1`       |
| `inference.rayOptions.autoscaling.actorAutoscaling.maxActors` | Maximum number of actors                        | `1`       |

### Example Autoscaling Configuration

```yaml
inference:
  framework: rayVllm
  rayOptions:
    autoscaling:
      enabled: true
      upscalingMode: "Aggressive"
      idleTimeoutSeconds: 120  # Wait 2 minutes before scaling down
      actorAutoscaling:
        minActors: 1
        maxActors: 5
```

## Examples

### Deploy GPU Ray-VLLM with DeepSeek R1 Distill Llama 8B model

```bash
helm install deepseek-gpu-inference ./inference-charts --values values-deepseek-r1-distill-llama-8b-ray-vllm-gpu.yaml
```

### Deploy GPU VLLM with Llama 3.2 1B model

```bash
helm install gpu-vllm-inference ./inference-charts --values values-llama-32-1b-vllm.yaml
```

### Deploy GPU Ray-VLLM with Llama 3.2 1B model

```bash
helm install gpu-ray-vllm-inference ./inference-charts --values values-llama-32-1b-ray-vllm.yaml
```

### Deploy Neuron VLLM with DeepSeek R1 Distill Llama 8B model

```bash
helm install deepseek-neuron-inference ./inference-charts --values values-deepseek-r1-distill-llama-8b-vllm-neuron.yaml
```

### Deploy Neuron Ray-VLLM with Llama 2 13B model

```bash
helm install llama2-neuron-inference ./inference-charts --values values-llama-2-13b-ray-vllm-neuron.yaml
```

### Deploy Neuron Ray-VLLM with Llama 3 70B model

```bash
helm install llama3-70b-neuron-inference ./inference-charts --values values-llama-3-70b-ray-vllm-neuron.yaml
```

### Deploy Neuron VLLM with Llama 3.1 8B model

```bash
helm install neuron-vllm-inference ./inference-charts --values values-llama-31-8b-vllm-neuron.yaml
```

### Deploy Neuron Ray-VLLM with Llama 3.1 8B model

```bash
helm install neuron-ray-vllm-inference ./inference-charts --values values-llama-31-8b-ray-vllm-neuron.yaml
```

### Deploy GPU Ray-VLLM with Mistral Small 24B model

```bash
helm install gpu-ray-vllm-mistral ./inference-charts --values values-mistral-small-24b-ray-vllm.yaml
```

### Custom Deployment

You can also create your own values file with custom settings:

```yaml
inference:
  accelerator: gpu  # or neuron
  framework: vllm   # or rayVllm
  serviceName: custom-inference
  serviceNamespace: default

  # Ray-specific options (only for rayVllm framework)
  rayOptions:
    rayVersion: 2.47.0
    autoscaling:
      enabled: false
      upscalingMode: "Default"
      idleTimeoutSeconds: 60
      actorAutoscaling:
        minActors: 1
        maxActors: 1
    observability:
      rayPrometheusHost: http://kube-prometheus-stack-prometheus.monitoring.svc.cluster.local:9090
      rayGrafanaHost: http://kube-prometheus-stack-grafana.monitoring.svc.cluster.local
      rayGrafanaIframeHost: http://localhost:3000

  modelServer:
    image:
      repository: vllm/vllm-openai
      tag: latest
    deployment:
      replicas: 1
      minReplicas: 1
      maxReplicas: 2
      resources:
        gpu:
          requests:
            nvidia.com/gpu: 1
          limits:
            nvidia.com/gpu: 1

modelParameters:
  modelId: "NousResearch/Llama-3.2-1B"
  gpuMemoryUtilization: 0.8
  maxModelLen: 8192
  maxNumSeqs: 4
  maxNumBatchedTokens: 8192
  tokenizerPoolSize: 4
  maxParallelLoadingWorkers: 2
  pipelineParallelSize: 1
  tensorParallelSize: 1
  enablePrefixCaching: true
  numGpus: 1
```

Then install the chart with your custom values:

```bash
helm install custom-inference ./inference-charts --values custom-values.yaml
```

## API Endpoints

The deployed service exposes the following OpenAI-compatible API endpoints:

- `/v1/models` - List available models
- `/v1/completions` - Text completion API
- `/v1/chat/completions` - Chat completion API
- `/metrics` - Prometheus metrics endpoint

## Ray GCS High Availability

For production Ray-VLLM deployments, you can enable GCS (Global Control Store) high availability using the RayService CRD's native support to ensure fault tolerance and prevent single points of failure.

### Features

- **Native CRD Support**: Uses RayService CRD's built-in GCS HA configuration
- **Fault Tolerance**: GCS state is persisted to Redis, allowing recovery from head node failures
- **Automatic Recovery**: Ray cluster can recover from GCS failures without losing job state
- **Scalability**: Multiple GCS replicas can handle increased load
- **Flexible Storage**: Support for both internal Redis (deployed with the chart) and external Redis clusters

### Example Configuration

The chart uses the RayService CRD's native GCS HA configuration:

```yaml
inference:
  framework: rayVllm
  rayOptions:
    gcs:
      highAvailability:
        enabled: true
        redis:
          address: redis.redis
          port: 6379
          secretName: redis-secret
          secretPasswordKey: redis-password
```

## Troubleshooting GCS High Availability

### Common Issues

1. **Redis Connection Issues**
   - Check Redis service is running: `kubectl get pods -l app.kubernetes.io/component=redis-gcs`
   - Verify Redis connectivity: `kubectl exec -it <ray-head-pod> -- redis-cli -h <redis-service> ping`

2. **GCS Recovery**
   - Check RayService status: `kubectl get rayservice <service-name> -o yaml`
   - Check GCS logs: `kubectl logs <ray-head-pod> -c head | grep -i gcs`
   - Verify Redis contains GCS state: `kubectl exec -it <redis-pod> -- redis-cli keys "*"`

3. **Performance Issues**
   - Increase Redis resources if experiencing timeouts
   - Monitor Redis memory usage

### Monitoring

- GCS metrics are available at `/metrics` endpoint
- Redis metrics can be monitored using Redis Exporter
- Ray dashboard shows cluster health and GCS status

## Observability

The chart includes Fluent Bit for log collection and exposes Prometheus metrics for monitoring. The Ray-VLLM deployment
also includes configuration for Grafana dashboards.<|MERGE_RESOLUTION|>--- conflicted
+++ resolved
@@ -55,26 +55,6 @@
 
 The following table lists the configurable parameters of the inference-charts chart and their default values.
 
-<<<<<<< HEAD
-| Parameter                                      | Description                             | Default             |
-| ---------------------------------------------- | --------------------------------------- | ------------------- |
-| `global.image.pullPolicy`                      | Global image pull policy                | `IfNotPresent`      |
-| `inference.accelerator`                        | Accelerator type to use (gpu or neuron) | `gpu`               |
-| `inference.framework`                          | Framework type to use (vllm or rayVllm) | `vllm`              |
-| `inference.serviceName`                        | Name of the inference service           | `inference`         |
-| `inference.serviceNamespace`                   | Namespace for the inference service     | `default`           |
-| `inference.modelServer.image.repository`       | Model server image repository           | `vllm/vllm-openai`  |
-| `inference.modelServer.image.tag`              | Model server image tag                  | `latest`            |
-| `inference.modelServer.deployment.replicas`    | Number of replicas                      | `1`                 |
-| `inference.modelServer.deployment.minReplicas` | Minimum number of replicas (for Ray)    | `1`                 |
-| `inference.modelServer.deployment.maxReplicas` | Maximum number of replicas (for Ray)    | `2`                 |
-| `vllm.logLevel`                                | Log level for VLLM                      | `debug`             |
-| `vllm.port`                                    | VLLM server port                        | `8004`              |
-| `service.type`                                 | Service type                            | `ClusterIP`         |
-| `service.port`                                 | Service port                            | `8000`              |
-| `fluentbit.image.repository`                   | Fluent Bit image repository             | `fluent/fluent-bit` |
-| `fluentbit.image.tag`                          | Fluent Bit image tag                    | `3.2.2`             |
-=======
 | Parameter                                                                | Description                             | Default                                                                     |
 |--------------------------------------------------------------------------|-----------------------------------------|-----------------------------------------------------------------------------|
 | `global.image.pullPolicy`                                                | Global image pull policy                | `IfNotPresent`                                                              |
@@ -108,18 +88,13 @@
 | `service.port`                                                           | Service port                            | `8000`                                                                      |
 | `fluentbit.image.repository`                                             | Fluent Bit image repository             | `fluent/fluent-bit`                                                         |
 | `fluentbit.image.tag`                                                    | Fluent Bit image tag                    | `3.2.2`                                                                     |
->>>>>>> 8757c059
 
 ### Model Parameters
 
 The chart provides configuration for various model parameters:
 
 | Parameter                                   | Description                      | Default                     |
-<<<<<<< HEAD
-| ------------------------------------------- | -------------------------------- | --------------------------- |
-=======
 |---------------------------------------------|----------------------------------|-----------------------------|
->>>>>>> 8757c059
 | `modelParameters.modelId`                   | Model ID from Hugging Face Hub   | `NousResearch/Llama-3.2-1B` |
 | `modelParameters.gpuMemoryUtilization`      | GPU memory utilization           | `0.8`                       |
 | `modelParameters.maxModelLen`               | Maximum model sequence length    | `8192`                      |
@@ -132,7 +107,9 @@
 | `modelParameters.enablePrefixCaching`       | Enable prefix caching            | `true`                      |
 | `modelParameters.numGpus`                   | Number of GPUs to use            | `1`                         |
 
-<<<<<<< HEAD
+**Note**: Model parameters are automatically converted to environment variables in SCREAMING_SNAKE_CASE format (e.g.,
+`modelId` becomes `MODEL_ID`, `maxNumSeqs` becomes `MAX_NUM_SEQS`).
+
 ### Ray GCS High Availability Parameters
 
 For Ray-VLLM deployments, you can enable GCS (Global Control Store) high availability:
@@ -148,10 +125,6 @@
 | `inference.rayOptions.gcs.highAvailability.redis.commandTimeout`    | Redis command timeout in seconds                         | `5`     |
 | `inference.rayOptions.gcs.server.persistence`                       | Enable GCS server persistence                            | `true`  |
 | `inference.rayOptions.gcs.server.checkpointInterval`                | GCS checkpoint interval in seconds                       | `10`    |
-=======
-**Note**: Model parameters are automatically converted to environment variables in SCREAMING_SNAKE_CASE format (e.g.,
-`modelId` becomes `MODEL_ID`, `maxNumSeqs` becomes `MAX_NUM_SEQS`).
->>>>>>> 8757c059
 
 ## Supported Models
 
