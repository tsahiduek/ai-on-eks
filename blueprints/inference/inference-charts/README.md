# AI on EKS Inference Charts

Chart Name: `ai-on-eks-inference-charts`

This Helm chart provides deployment configurations for AI/ML inference workloads on both GPU and AWS Neuron (Inferentia/Trainium) hardware.

## Overview

The chart supports the following deployment types:
- GPU-based VLLM deployments
- GPU-based Ray-VLLM deployments
- Neuron-based VLLM deployments
- Neuron-based Ray-VLLM deployments

### VLLM vs Ray-VLLM

**VLLM Deployments** (`framework: vllm`):
- Direct VLLM deployment using Kubernetes Deployment
- Simpler architecture, faster startup
- Uses `vllm/vllm-openai` image
- Suitable for single-node inference

**Ray-VLLM Deployments** (`framework: rayVllm`):
- VLLM deployed on Ray Serve for distributed inference
- More complex architecture with head and worker nodes
- Uses `rayproject/ray` image
- Supports autoscaling and distributed workloads
- Includes observability integration with Prometheus and Grafana
- Requires additional parameters: `rayVersion`, `vllmVersion`, `pythonVersion`

## Prerequisites

- Kubernetes cluster with GPU or AWS Neuron nodes
- Helm 3.0+
- For GPU deployments: NVIDIA device plugin installed
- For Neuron deployments: AWS Neuron device plugin installed
- Hugging Face Hub token (stored as a Kubernetes secret named `hf-token`)

## Installation

### Create Hugging Face Token Secret

Before installing the chart, create a Kubernetes secret with your Hugging Face token:

```bash
kubectl create secret generic hf-token --from-literal=token=your_huggingface_token
```

## Configuration

The following table lists the configurable parameters of the inference-charts chart and their default values.

<<<<<<< HEAD
| Parameter                                                         | Description | Default |
|-------------------------------------------------------------------|-------------|---------|
| `global.image.pullPolicy`                                         | Global image pull policy | `IfNotPresent` |
| `inference.accelerator`                                           | Accelerator type to use (gpu or neuron) | `gpu` |
| `inference.framework`                                             | Framework type to use (vllm or rayVllm) | `vllm` |
| `inference.serviceName`                                           | Name of the inference service | `inference` |
| `inference.serviceNamespace`                                      | Namespace for the inference service | `default` |
| `inference.modelServer.image.repository`                          | Model server image repository | `vllm/vllm-openai` |
| `inference.modelServer.image.tag`                                 | Model server image tag | `latest` |
| `inference.modelServer.deployment.replicas`                       | Number of replicas | `1` |
| `inference.modelServer.deployment.minReplicas`                    | Minimum number of replicas (for Ray) | `1` |
| `inference.modelServer.deployment.maxReplicas`                    | Maximum number of replicas (for Ray) | `2` |
| `inference.rayOptions.rayVersion`                                 | Ray version to use | `2.47.0` |
| `inference.rayOptions.autoscaling.enabled`                        | Enable Ray native autoscaling | `false` |
| `inference.rayOptions.autoscaling.upscalingMode`                  | Ray autoscaler upscaling mode | `Default` |
| `inference.rayOptions.autoscaling.idleTimeoutSeconds`             | Idle timeout before scaling down | `60` |
| `inference.rayOptions.autoscaling.actorAutoscaling.minActors`     | Minimum number of actors | `1` |
| `inference.rayOptions.autoscaling.actorAutoscaling.maxActors`     | Maximum number of actors | `1` |
| `inference.rayOptions.observability.rayPrometheusHost`            | Ray Prometheus host URL | `http://kube-prometheus-stack-prometheus.monitoring.svc.cluster.local:9090` |
| `inference.rayOptions.observability.rayGrafanaHost`               | Ray Grafana host URL | `http://kube-prometheus-stack-grafana.monitoring.svc.cluster.local` |
| `inference.rayOptions.observability.rayGrafanaIframeHost`         | Ray Grafana iframe host URL | `http://localhost:3000` |
| `vllm.logLevel`                                                   | Log level for VLLM | `debug` |
| `vllm.port`                                                       | VLLM server port | `8004` |
| `service.type`                                                    | Service type | `ClusterIP` |
| `service.port`                                                    | Service port | `8000` |
| `fluentbit.image.repository`                                      | Fluent Bit image repository | `fluent/fluent-bit` |
| `fluentbit.image.tag`                                             | Fluent Bit image tag | `3.2.2` |
=======
| Parameter                                                                | Description                             | Default                   |
| ------------------------------------------------------------------------ | --------------------------------------- | ------------------------- |
| `global.image.pullPolicy`                                                | Global image pull policy                | `IfNotPresent`            |
| `inference.accelerator`                                                  | Accelerator type to use (gpu or neuron) | `gpu`                     |
| `inference.framework`                                                    | Framework type to use (vllm or rayVllm) | `vllm`                    |
| `inference.serviceName`                                                  | Name of the inference service           | `inference`               |
| `inference.serviceNamespace`                                             | Namespace for the inference service     | `default`                 |
| `inference.modelServer.image.repository`                                 | Model server image repository           | `vllm/vllm-openai`        |
| `inference.modelServer.image.tag`                                        | Model server image tag                  | `latest`                  |
| `inference.modelServer.rayVersion`                                       | Ray version (for Ray deployments)       | `2.47.0`                  |
| `inference.modelServer.vllmVersion`                                      | VLLM version (for Ray deployments)      | Not set                   |
| `inference.modelServer.pythonVersion`                                    | Python version (for Ray deployments)    | Not set                   |
| `inference.modelServer.deployment.replicas`                              | Number of replicas                      | `1`                       |
| `inference.modelServer.deployment.minReplicas`                           | Minimum number of replicas (for Ray)    | `1`                       |
| `inference.modelServer.deployment.maxReplicas`                           | Maximum number of replicas (for Ray)    | `2`                       |
| `inference.modelServer.deployment.instanceType`                          | Node selector for instance type         | Not set                   |
| `inference.modelServer.deployment.topologySpreadConstraints.enabled`     | Enable topology spread constraints      | `true`                    |
| `inference.modelServer.deployment.topologySpreadConstraints.constraints` | List of topology spread constraints     | See default configuration |
| `inference.modelServer.deployment.podAffinity.enabled`                   | Enable pod affinity                     | `true`                    |
| `inference.observability.rayPrometheusHost`                              | Ray Prometheus host URL                 | `http://kube-prometheus-stack-prometheus.monitoring.svc.cluster.local:9090` |
| `inference.observability.rayGrafanaHost`                                 | Ray Grafana host URL                    | `http://kube-prometheus-stack-grafana.monitoring.svc.cluster.local` |
| `inference.observability.rayGrafanaIframeHost`                           | Ray Grafana iframe host URL             | `http://localhost:3000`   |
| `vllm.logLevel`                                                          | Log level for VLLM                      | `debug`                   |
| `vllm.port`                                                              | VLLM server port                        | `8004`                    |
| `service.type`                                                           | Service type                            | `ClusterIP`               |
| `service.port`                                                           | Service port                            | `8000`                    |
| `fluentbit.image.repository`                                             | Fluent Bit image repository             | `fluent/fluent-bit`       |
| `fluentbit.image.tag`                                                    | Fluent Bit image tag                    | `3.2.2`                   |
>>>>>>> 46515fc8

### Model Parameters

The chart provides configuration for various model parameters:

| Parameter                                   | Description                      | Default                     |
| ------------------------------------------- | -------------------------------- | --------------------------- |
| `modelParameters.modelId`                   | Model ID from Hugging Face Hub   | `NousResearch/Llama-3.2-1B` |
| `modelParameters.gpuMemoryUtilization`      | GPU memory utilization           | `0.8`                       |
| `modelParameters.maxModelLen`               | Maximum model sequence length    | `8192`                      |
| `modelParameters.maxNumSeqs`                | Maximum number of sequences      | `4`                         |
| `modelParameters.maxNumBatchedTokens`       | Maximum number of batched tokens | `8192`                      |
| `modelParameters.tokenizerPoolSize`         | Tokenizer pool size              | `4`                         |
| `modelParameters.maxParallelLoadingWorkers` | Maximum parallel loading workers | `2`                         |
| `modelParameters.pipelineParallelSize`      | Pipeline parallel size           | `1`                         |
| `modelParameters.tensorParallelSize`        | Tensor parallel size             | `1`                         |
| `modelParameters.enablePrefixCaching`       | Enable prefix caching            | `true`                      |
| `modelParameters.numGpus`                   | Number of GPUs to use            | `1`                         |

**Note**: Model parameters are automatically converted to environment variables in SCREAMING_SNAKE_CASE format (e.g., `modelId` becomes `MODEL_ID`, `maxNumSeqs` becomes `MAX_NUM_SEQS`).

## Supported Models

The chart includes pre-configured values files for the following models:

### GPU Models

- **DeepSeek R1 Distill Llama 8B**: `values-deepseek-r1-distill-llama-8b-ray-vllm-gpu.yaml` (Ray-VLLM)
- **Llama 3.2 1B**: `values-llama-32-1b-vllm.yaml` (VLLM) and `values-llama-32-1b-ray-vllm.yaml` (Ray-VLLM)
- **Llama 4 Scout 17B**: `values-llama-4-scout-17b-vllm.yaml` (VLLM)
- **Mistral Small 24B**: `values-mistral-small-24b-ray-vllm.yaml` (Ray-VLLM)

### Neuron Models

- **DeepSeek R1 Distill Llama 8B**: `values-deepseek-r1-distill-llama-8b-vllm-neuron.yaml` (VLLM)
- **Llama 2 13B**: `values-llama-2-13b-ray-vllm-neuron.yaml` (Ray-VLLM)
- **Llama 3 70B**: `values-llama-3-70b-ray-vllm-neuron.yaml` (Ray-VLLM)
- **Llama 3.1 8B**: `values-llama-31-8b-vllm-neuron.yaml` (VLLM) and `values-llama-31-8b-ray-vllm-neuron.yaml` (Ray-VLLM)

<<<<<<< HEAD
## Ray Native Autoscaling

For Ray-VLLM deployments, you can enable Ray's native autoscaling feature which automatically scales worker nodes based on workload demand. This is more efficient than Kubernetes HPA as it understands Ray's internal workload distribution.

### Autoscaling Configuration

| Parameter | Description | Default |
|-----------|-------------|---------|
| `inference.rayOptions.autoscaling.enabled` | Enable Ray native autoscaling | `false` |
| `inference.rayOptions.autoscaling.upscalingMode` | Ray autoscaler upscaling mode | `Default` |
| `inference.rayOptions.autoscaling.idleTimeoutSeconds` | How long to wait before scaling down idle nodes | `60` |
| `inference.rayOptions.autoscaling.actorAutoscaling.minActors` | Minimum number of actors | `1` |
| `inference.rayOptions.autoscaling.actorAutoscaling.maxActors` | Maximum number of actors | `1` |

### Example Autoscaling Configuration

```yaml
inference:
  framework: rayVllm
  rayOptions:
    autoscaling:
      enabled: true
      upscalingMode: "Aggressive"
      idleTimeoutSeconds: 120  # Wait 2 minutes before scaling down
      actorAutoscaling:
        minActors: 1
        maxActors: 5
```

=======
## Topology Spread Constraints

The chart includes optional topology spread constraints to control how pods are distributed across your cluster. By default, the chart is configured to prefer scheduling replicas in the same availability zone for reduced network latency and cost optimization.

### Default Configuration

```yaml
inference:
  modelServer:
    deployment:
      topologySpreadConstraints:
        enabled: true
        constraints:
          # Prefer same AZ as head pod (soft constraint)
          - maxSkew: 1
            topologyKey: topology.kubernetes.io/zone
            whenUnsatisfiable: ScheduleAnyway
            labelSelector:
              matchLabels: {}
          # Require workers to be grouped together (hard constraint)
          - maxSkew: 1
            topologyKey: topology.kubernetes.io/zone
            whenUnsatisfiable: DoNotSchedule
            labelSelector:
              matchLabels: {}
      podAffinity:
        enabled: true
        # Strong preference for same AZ (helps Karpenter understand intent)
        preferredDuringSchedulingIgnoredDuringExecution:
          - weight: 100
            podAffinityTerm:
              topologyKey: topology.kubernetes.io/zone
              labelSelector:
                matchLabels: {}
```

**Note**: For Ray deployments, the default configuration uses two constraints:
1. **Head Co-location**: Workers prefer to be in the same AZ as the head pod (soft constraint)
2. **Worker Grouping**: All worker pods must be scheduled together in the same AZ (hard constraint)

This ensures optimal performance while maintaining high availability - workers will try to co-locate with the head, but if that's not possible, they'll at least be grouped together for consistent inter-worker communication.

### Disabling Topology Constraints

To disable topology spread constraints entirely:

```yaml
inference:
  modelServer:
    deployment:
      topologySpreadConstraints:
        enabled: false
      podAffinity:
        enabled: false
```

### Ray-Specific Behavior

For Ray deployments (`framework: rayVllm`), the topology constraints work differently:

- **Head Group**: Uses the first constraint to establish zone preference
- **Worker Group**: Uses both constraints:
  1. First constraint (soft): Tries to co-locate with head pod
  2. Second constraint (hard): Ensures all workers are grouped together

**Scheduling Logic**:
1. Head pod schedules in any available zone
2. Workers try to schedule in the same zone as head
3. If head's zone is full, workers schedule together in another zone
4. Workers are never split across multiple zones

### Karpenter Compatibility

The chart uses **both topology spread constraints and pod affinity** for Karpenter compatibility:

- **Topology Spread Constraints**: Control pod distribution at the scheduler level
- **Pod Affinity**: Help Karpenter understand co-location intent during node provisioning

**Troubleshooting Steps**:

1. **Soft constraints first**: Always start with `whenUnsatisfiable: ScheduleAnyway`
2. **Check node availability**: Verify nodes exist in your target AZ
3. **Monitor Karpenter logs**: Check why it's provisioning in different AZs

>>>>>>> 46515fc8
## Examples

### Deploy GPU Ray-VLLM with DeepSeek R1 Distill Llama 8B model

```bash
helm install deepseek-gpu-inference ./inference-charts --values values-deepseek-r1-distill-llama-8b-ray-vllm-gpu.yaml
```

### Deploy GPU VLLM with Llama 3.2 1B model

```bash
helm install gpu-vllm-inference ./inference-charts --values values-llama-32-1b-vllm.yaml
```

### Deploy GPU Ray-VLLM with Llama 3.2 1B model

```bash
helm install gpu-ray-vllm-inference ./inference-charts --values values-llama-32-1b-ray-vllm.yaml
```

### Deploy Neuron VLLM with DeepSeek R1 Distill Llama 8B model

```bash
helm install deepseek-neuron-inference ./inference-charts --values values-deepseek-r1-distill-llama-8b-vllm-neuron.yaml
```

### Deploy Neuron Ray-VLLM with Llama 2 13B model

```bash
helm install llama2-neuron-inference ./inference-charts --values values-llama-2-13b-ray-vllm-neuron.yaml
```

### Deploy Neuron Ray-VLLM with Llama 3 70B model

```bash
helm install llama3-70b-neuron-inference ./inference-charts --values values-llama-3-70b-ray-vllm-neuron.yaml
```

### Deploy Neuron VLLM with Llama 3.1 8B model

```bash
helm install neuron-vllm-inference ./inference-charts --values values-llama-31-8b-vllm-neuron.yaml
```

### Deploy Neuron Ray-VLLM with Llama 3.1 8B model

```bash
helm install neuron-ray-vllm-inference ./inference-charts --values values-llama-31-8b-ray-vllm-neuron.yaml
```

### Deploy GPU Ray-VLLM with Mistral Small 24B model

```bash
helm install gpu-ray-vllm-mistral ./inference-charts --values values-mistral-small-24b-ray-vllm.yaml
```

### Custom Deployment

You can also create your own values file with custom settings:

```yaml
inference:
  accelerator: gpu  # or neuron
  framework: vllm   # or rayVllm
  serviceName: custom-inference
  serviceNamespace: default

  # Ray-specific options (only for rayVllm framework)
  rayOptions:
    rayVersion: 2.47.0
    autoscaling:
      enabled: false
      upscalingMode: "Default"
      idleTimeoutSeconds: 60
      actorAutoscaling:
        minActors: 1
        maxActors: 1
    observability:
      rayPrometheusHost: http://kube-prometheus-stack-prometheus.monitoring.svc.cluster.local:9090
      rayGrafanaHost: http://kube-prometheus-stack-grafana.monitoring.svc.cluster.local
      rayGrafanaIframeHost: http://localhost:3000

  modelServer:
    image:
      repository: vllm/vllm-openai
      tag: latest
    deployment:
      replicas: 1
      minReplicas: 1
      maxReplicas: 2
      resources:
        gpu:
          requests:
            nvidia.com/gpu: 1
          limits:
            nvidia.com/gpu: 1

modelParameters:
  modelId: "NousResearch/Llama-3.2-1B"
  gpuMemoryUtilization: 0.8
  maxModelLen: 8192
  maxNumSeqs: 4
  maxNumBatchedTokens: 8192
  tokenizerPoolSize: 4
  maxParallelLoadingWorkers: 2
  pipelineParallelSize: 1
  tensorParallelSize: 1
  enablePrefixCaching: true
  numGpus: 1
```

Then install the chart with your custom values:

```bash
helm install custom-inference ./inference-charts --values custom-values.yaml
```

## API Endpoints

The deployed service exposes the following OpenAI-compatible API endpoints:

- `/v1/models` - List available models
- `/v1/completions` - Text completion API
- `/v1/chat/completions` - Chat completion API
- `/metrics` - Prometheus metrics endpoint

## Observability

The chart includes Fluent Bit for log collection and exposes Prometheus metrics for monitoring. The Ray-VLLM deployment also includes configuration for Grafana dashboards.<|MERGE_RESOLUTION|>--- conflicted
+++ resolved
@@ -2,11 +2,13 @@
 
 Chart Name: `ai-on-eks-inference-charts`
 
-This Helm chart provides deployment configurations for AI/ML inference workloads on both GPU and AWS Neuron (Inferentia/Trainium) hardware.
+This Helm chart provides deployment configurations for AI/ML inference workloads on both GPU and AWS Neuron (
+Inferentia/Trainium) hardware.
 
 ## Overview
 
 The chart supports the following deployment types:
+
 - GPU-based VLLM deployments
 - GPU-based Ray-VLLM deployments
 - Neuron-based VLLM deployments
@@ -15,12 +17,14 @@
 ### VLLM vs Ray-VLLM
 
 **VLLM Deployments** (`framework: vllm`):
+
 - Direct VLLM deployment using Kubernetes Deployment
 - Simpler architecture, faster startup
 - Uses `vllm/vllm-openai` image
 - Suitable for single-node inference
 
 **Ray-VLLM Deployments** (`framework: rayVllm`):
+
 - VLLM deployed on Ray Serve for distributed inference
 - More complex architecture with head and worker nodes
 - Uses `rayproject/ray` image
@@ -50,71 +54,46 @@
 
 The following table lists the configurable parameters of the inference-charts chart and their default values.
 
-<<<<<<< HEAD
-| Parameter                                                         | Description | Default |
-|-------------------------------------------------------------------|-------------|---------|
-| `global.image.pullPolicy`                                         | Global image pull policy | `IfNotPresent` |
-| `inference.accelerator`                                           | Accelerator type to use (gpu or neuron) | `gpu` |
-| `inference.framework`                                             | Framework type to use (vllm or rayVllm) | `vllm` |
-| `inference.serviceName`                                           | Name of the inference service | `inference` |
-| `inference.serviceNamespace`                                      | Namespace for the inference service | `default` |
-| `inference.modelServer.image.repository`                          | Model server image repository | `vllm/vllm-openai` |
-| `inference.modelServer.image.tag`                                 | Model server image tag | `latest` |
-| `inference.modelServer.deployment.replicas`                       | Number of replicas | `1` |
-| `inference.modelServer.deployment.minReplicas`                    | Minimum number of replicas (for Ray) | `1` |
-| `inference.modelServer.deployment.maxReplicas`                    | Maximum number of replicas (for Ray) | `2` |
-| `inference.rayOptions.rayVersion`                                 | Ray version to use | `2.47.0` |
-| `inference.rayOptions.autoscaling.enabled`                        | Enable Ray native autoscaling | `false` |
-| `inference.rayOptions.autoscaling.upscalingMode`                  | Ray autoscaler upscaling mode | `Default` |
-| `inference.rayOptions.autoscaling.idleTimeoutSeconds`             | Idle timeout before scaling down | `60` |
-| `inference.rayOptions.autoscaling.actorAutoscaling.minActors`     | Minimum number of actors | `1` |
-| `inference.rayOptions.autoscaling.actorAutoscaling.maxActors`     | Maximum number of actors | `1` |
-| `inference.rayOptions.observability.rayPrometheusHost`            | Ray Prometheus host URL | `http://kube-prometheus-stack-prometheus.monitoring.svc.cluster.local:9090` |
-| `inference.rayOptions.observability.rayGrafanaHost`               | Ray Grafana host URL | `http://kube-prometheus-stack-grafana.monitoring.svc.cluster.local` |
-| `inference.rayOptions.observability.rayGrafanaIframeHost`         | Ray Grafana iframe host URL | `http://localhost:3000` |
-| `vllm.logLevel`                                                   | Log level for VLLM | `debug` |
-| `vllm.port`                                                       | VLLM server port | `8004` |
-| `service.type`                                                    | Service type | `ClusterIP` |
-| `service.port`                                                    | Service port | `8000` |
-| `fluentbit.image.repository`                                      | Fluent Bit image repository | `fluent/fluent-bit` |
-| `fluentbit.image.tag`                                             | Fluent Bit image tag | `3.2.2` |
-=======
-| Parameter                                                                | Description                             | Default                   |
-| ------------------------------------------------------------------------ | --------------------------------------- | ------------------------- |
-| `global.image.pullPolicy`                                                | Global image pull policy                | `IfNotPresent`            |
-| `inference.accelerator`                                                  | Accelerator type to use (gpu or neuron) | `gpu`                     |
-| `inference.framework`                                                    | Framework type to use (vllm or rayVllm) | `vllm`                    |
-| `inference.serviceName`                                                  | Name of the inference service           | `inference`               |
-| `inference.serviceNamespace`                                             | Namespace for the inference service     | `default`                 |
-| `inference.modelServer.image.repository`                                 | Model server image repository           | `vllm/vllm-openai`        |
-| `inference.modelServer.image.tag`                                        | Model server image tag                  | `latest`                  |
-| `inference.modelServer.rayVersion`                                       | Ray version (for Ray deployments)       | `2.47.0`                  |
-| `inference.modelServer.vllmVersion`                                      | VLLM version (for Ray deployments)      | Not set                   |
-| `inference.modelServer.pythonVersion`                                    | Python version (for Ray deployments)    | Not set                   |
-| `inference.modelServer.deployment.replicas`                              | Number of replicas                      | `1`                       |
-| `inference.modelServer.deployment.minReplicas`                           | Minimum number of replicas (for Ray)    | `1`                       |
-| `inference.modelServer.deployment.maxReplicas`                           | Maximum number of replicas (for Ray)    | `2`                       |
-| `inference.modelServer.deployment.instanceType`                          | Node selector for instance type         | Not set                   |
-| `inference.modelServer.deployment.topologySpreadConstraints.enabled`     | Enable topology spread constraints      | `true`                    |
-| `inference.modelServer.deployment.topologySpreadConstraints.constraints` | List of topology spread constraints     | See default configuration |
-| `inference.modelServer.deployment.podAffinity.enabled`                   | Enable pod affinity                     | `true`                    |
-| `inference.observability.rayPrometheusHost`                              | Ray Prometheus host URL                 | `http://kube-prometheus-stack-prometheus.monitoring.svc.cluster.local:9090` |
-| `inference.observability.rayGrafanaHost`                                 | Ray Grafana host URL                    | `http://kube-prometheus-stack-grafana.monitoring.svc.cluster.local` |
-| `inference.observability.rayGrafanaIframeHost`                           | Ray Grafana iframe host URL             | `http://localhost:3000`   |
-| `vllm.logLevel`                                                          | Log level for VLLM                      | `debug`                   |
-| `vllm.port`                                                              | VLLM server port                        | `8004`                    |
-| `service.type`                                                           | Service type                            | `ClusterIP`               |
-| `service.port`                                                           | Service port                            | `8000`                    |
-| `fluentbit.image.repository`                                             | Fluent Bit image repository             | `fluent/fluent-bit`       |
-| `fluentbit.image.tag`                                                    | Fluent Bit image tag                    | `3.2.2`                   |
->>>>>>> 46515fc8
+| Parameter                                                                | Description                             | Default                                                                     |
+|--------------------------------------------------------------------------|-----------------------------------------|-----------------------------------------------------------------------------|
+| `global.image.pullPolicy`                                                | Global image pull policy                | `IfNotPresent`                                                              |
+| `inference.accelerator`                                                  | Accelerator type to use (gpu or neuron) | `gpu`                                                                       |
+| `inference.framework`                                                    | Framework type to use (vllm or rayVllm) | `vllm`                                                                      |
+| `inference.serviceName`                                                  | Name of the inference service           | `inference`                                                                 |
+| `inference.serviceNamespace`                                             | Namespace for the inference service     | `default`                                                                   |
+| `inference.modelServer.image.repository`                                 | Model server image repository           | `vllm/vllm-openai`                                                          |
+| `inference.modelServer.image.tag`                                        | Model server image tag                  | `latest`                                                                    |
+| `inference.modelServer.vllmVersion`                                      | VLLM version (for Ray deployments)      | Not set                                                                     |
+| `inference.modelServer.pythonVersion`                                    | Python version (for Ray deployments)    | Not set                                                                     |
+| `inference.modelServer.deployment.replicas`                              | Number of replicas                      | `1`                                                                         |
+| `inference.modelServer.deployment.minReplicas`                           | Minimum number of replicas (for Ray)    | `1`                                                                         |
+| `inference.modelServer.deployment.maxReplicas`                           | Maximum number of replicas (for Ray)    | `2`                                                                         |
+| `inference.modelServer.deployment.instanceType`                          | Node selector for instance type         | Not set                                                                     |
+| `inference.modelServer.deployment.topologySpreadConstraints.enabled`     | Enable topology spread constraints      | `true`                                                                      |
+| `inference.modelServer.deployment.topologySpreadConstraints.constraints` | List of topology spread constraints     | See default configuration                                                   |
+| `inference.modelServer.deployment.podAffinity.enabled`                   | Enable pod affinity                     | `true`                                                                      |
+| `inference.rayOptions.rayVersion`                                        | Ray version to use                      | `2.47.0`                                                                    |
+| `inference.rayOptions.autoscaling.enabled`                               | Enable Ray native autoscaling           | `false`                                                                     |
+| `inference.rayOptions.autoscaling.upscalingMode`                         | Ray autoscaler upscaling mode           | `Default`                                                                   |
+| `inference.rayOptions.autoscaling.idleTimeoutSeconds`                    | Idle timeout before scaling down        | `60`                                                                        |
+| `inference.rayOptions.autoscaling.actorAutoscaling.minActors`            | Minimum number of actors                | `1`                                                                         |
+| `inference.rayOptions.autoscaling.actorAutoscaling.maxActors`            | Maximum number of actors                | `1`                                                                         |
+| `inference.rayOptions.observability.rayPrometheusHost`                   | Ray Prometheus host URL                 | `http://kube-prometheus-stack-prometheus.monitoring.svc.cluster.local:9090` |
+| `inference.rayOptions.observability.rayGrafanaHost`                      | Ray Grafana host URL                    | `http://kube-prometheus-stack-grafana.monitoring.svc.cluster.local`         |
+| `inference.rayOptions.observability.rayGrafanaIframeHost`                | Ray Grafana iframe host URL             | `http://localhost:3000`                                                     |
+| `vllm.logLevel`                                                          | Log level for VLLM                      | `debug`                                                                     |
+| `vllm.port`                                                              | VLLM server port                        | `8004`                                                                      |
+| `service.type`                                                           | Service type                            | `ClusterIP`                                                                 |
+| `service.port`                                                           | Service port                            | `8000`                                                                      |
+| `fluentbit.image.repository`                                             | Fluent Bit image repository             | `fluent/fluent-bit`                                                         |
+| `fluentbit.image.tag`                                                    | Fluent Bit image tag                    | `3.2.2`                                                                     |
 
 ### Model Parameters
 
 The chart provides configuration for various model parameters:
 
 | Parameter                                   | Description                      | Default                     |
-| ------------------------------------------- | -------------------------------- | --------------------------- |
+|---------------------------------------------|----------------------------------|-----------------------------|
 | `modelParameters.modelId`                   | Model ID from Hugging Face Hub   | `NousResearch/Llama-3.2-1B` |
 | `modelParameters.gpuMemoryUtilization`      | GPU memory utilization           | `0.8`                       |
 | `modelParameters.maxModelLen`               | Maximum model sequence length    | `8192`                      |
@@ -127,7 +106,8 @@
 | `modelParameters.enablePrefixCaching`       | Enable prefix caching            | `true`                      |
 | `modelParameters.numGpus`                   | Number of GPUs to use            | `1`                         |
 
-**Note**: Model parameters are automatically converted to environment variables in SCREAMING_SNAKE_CASE format (e.g., `modelId` becomes `MODEL_ID`, `maxNumSeqs` becomes `MAX_NUM_SEQS`).
+**Note**: Model parameters are automatically converted to environment variables in SCREAMING_SNAKE_CASE format (e.g.,
+`modelId` becomes `MODEL_ID`, `maxNumSeqs` becomes `MAX_NUM_SEQS`).
 
 ## Supported Models
 
@@ -145,42 +125,14 @@
 - **DeepSeek R1 Distill Llama 8B**: `values-deepseek-r1-distill-llama-8b-vllm-neuron.yaml` (VLLM)
 - **Llama 2 13B**: `values-llama-2-13b-ray-vllm-neuron.yaml` (Ray-VLLM)
 - **Llama 3 70B**: `values-llama-3-70b-ray-vllm-neuron.yaml` (Ray-VLLM)
-- **Llama 3.1 8B**: `values-llama-31-8b-vllm-neuron.yaml` (VLLM) and `values-llama-31-8b-ray-vllm-neuron.yaml` (Ray-VLLM)
-
-<<<<<<< HEAD
-## Ray Native Autoscaling
-
-For Ray-VLLM deployments, you can enable Ray's native autoscaling feature which automatically scales worker nodes based on workload demand. This is more efficient than Kubernetes HPA as it understands Ray's internal workload distribution.
-
-### Autoscaling Configuration
-
-| Parameter | Description | Default |
-|-----------|-------------|---------|
-| `inference.rayOptions.autoscaling.enabled` | Enable Ray native autoscaling | `false` |
-| `inference.rayOptions.autoscaling.upscalingMode` | Ray autoscaler upscaling mode | `Default` |
-| `inference.rayOptions.autoscaling.idleTimeoutSeconds` | How long to wait before scaling down idle nodes | `60` |
-| `inference.rayOptions.autoscaling.actorAutoscaling.minActors` | Minimum number of actors | `1` |
-| `inference.rayOptions.autoscaling.actorAutoscaling.maxActors` | Maximum number of actors | `1` |
-
-### Example Autoscaling Configuration
-
-```yaml
-inference:
-  framework: rayVllm
-  rayOptions:
-    autoscaling:
-      enabled: true
-      upscalingMode: "Aggressive"
-      idleTimeoutSeconds: 120  # Wait 2 minutes before scaling down
-      actorAutoscaling:
-        minActors: 1
-        maxActors: 5
-```
-
-=======
+- **Llama 3.1 8B**: `values-llama-31-8b-vllm-neuron.yaml` (VLLM) and `values-llama-31-8b-ray-vllm-neuron.yaml` (
+  Ray-VLLM)
+
 ## Topology Spread Constraints
 
-The chart includes optional topology spread constraints to control how pods are distributed across your cluster. By default, the chart is configured to prefer scheduling replicas in the same availability zone for reduced network latency and cost optimization.
+The chart includes optional topology spread constraints to control how pods are distributed across your cluster. By
+default, the chart is configured to prefer scheduling replicas in the same availability zone for reduced network latency
+and cost optimization.
 
 ### Default Configuration
 
@@ -196,13 +148,13 @@
             topologyKey: topology.kubernetes.io/zone
             whenUnsatisfiable: ScheduleAnyway
             labelSelector:
-              matchLabels: {}
+              matchLabels: { }
           # Require workers to be grouped together (hard constraint)
           - maxSkew: 1
             topologyKey: topology.kubernetes.io/zone
             whenUnsatisfiable: DoNotSchedule
             labelSelector:
-              matchLabels: {}
+              matchLabels: { }
       podAffinity:
         enabled: true
         # Strong preference for same AZ (helps Karpenter understand intent)
@@ -211,14 +163,16 @@
             podAffinityTerm:
               topologyKey: topology.kubernetes.io/zone
               labelSelector:
-                matchLabels: {}
+                matchLabels: { }
 ```
 
 **Note**: For Ray deployments, the default configuration uses two constraints:
+
 1. **Head Co-location**: Workers prefer to be in the same AZ as the head pod (soft constraint)
 2. **Worker Grouping**: All worker pods must be scheduled together in the same AZ (hard constraint)
 
-This ensures optimal performance while maintaining high availability - workers will try to co-locate with the head, but if that's not possible, they'll at least be grouped together for consistent inter-worker communication.
+This ensures optimal performance while maintaining high availability - workers will try to co-locate with the head, but
+if that's not possible, they'll at least be grouped together for consistent inter-worker communication.
 
 ### Disabling Topology Constraints
 
@@ -240,10 +194,11 @@
 
 - **Head Group**: Uses the first constraint to establish zone preference
 - **Worker Group**: Uses both constraints:
-  1. First constraint (soft): Tries to co-locate with head pod
-  2. Second constraint (hard): Ensures all workers are grouped together
+    1. First constraint (soft): Tries to co-locate with head pod
+    2. Second constraint (hard): Ensures all workers are grouped together
 
 **Scheduling Logic**:
+
 1. Head pod schedules in any available zone
 2. Workers try to schedule in the same zone as head
 3. If head's zone is full, workers schedule together in another zone
@@ -262,7 +217,36 @@
 2. **Check node availability**: Verify nodes exist in your target AZ
 3. **Monitor Karpenter logs**: Check why it's provisioning in different AZs
 
->>>>>>> 46515fc8
+## Ray Native Autoscaling
+
+For Ray-VLLM deployments, you can enable Ray's native autoscaling feature which automatically scales worker nodes based
+on workload demand. This is more efficient than Kubernetes HPA as it understands Ray's internal workload distribution.
+
+### Autoscaling Configuration
+
+| Parameter                                                     | Description                                     | Default   |
+|---------------------------------------------------------------|-------------------------------------------------|-----------|
+| `inference.rayOptions.autoscaling.enabled`                    | Enable Ray native autoscaling                   | `false`   |
+| `inference.rayOptions.autoscaling.upscalingMode`              | Ray autoscaler upscaling mode                   | `Default` |
+| `inference.rayOptions.autoscaling.idleTimeoutSeconds`         | How long to wait before scaling down idle nodes | `60`      |
+| `inference.rayOptions.autoscaling.actorAutoscaling.minActors` | Minimum number of actors                        | `1`       |
+| `inference.rayOptions.autoscaling.actorAutoscaling.maxActors` | Maximum number of actors                        | `1`       |
+
+### Example Autoscaling Configuration
+
+```yaml
+inference:
+  framework: rayVllm
+  rayOptions:
+    autoscaling:
+      enabled: true
+      upscalingMode: "Aggressive"
+      idleTimeoutSeconds: 120  # Wait 2 minutes before scaling down
+      actorAutoscaling:
+        minActors: 1
+        maxActors: 5
+```
+
 ## Examples
 
 ### Deploy GPU Ray-VLLM with DeepSeek R1 Distill Llama 8B model
@@ -391,4 +375,5 @@
 
 ## Observability
 
-The chart includes Fluent Bit for log collection and exposes Prometheus metrics for monitoring. The Ray-VLLM deployment also includes configuration for Grafana dashboards.+The chart includes Fluent Bit for log collection and exposes Prometheus metrics for monitoring. The Ray-VLLM deployment
+also includes configuration for Grafana dashboards.